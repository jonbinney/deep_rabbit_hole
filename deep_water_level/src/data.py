--- conflicted
+++ resolved
@@ -101,21 +101,14 @@
     if crop_box is not None:
         top, left, height, width = crop_box
         transforms_array.append(functools.partial(v2.functional.crop, top=top, left=left, height=height, width=width))
-<<<<<<< HEAD
 
-    transforms_array.extend([
-        v2.ToImage(),
-        v2.ToDtype(torch.float32, scale=True), # convert to float32 and normalize to 0, 1
-        v2.Normalize(mean=[0.18653404, 0.20722116, 0.19524723], std=[0.15864415, 0.13673791, 0.12532181]),
-    ])
-=======
     transforms_array.extend(
         [
             v2.ToImage(),
             v2.ToDtype(torch.float32, scale=True),  # convert to float32 and normalize to 0, 1
+            v2.Normalize(mean=[0.18653404, 0.20722116, 0.19524723], std=[0.15864415, 0.13673791, 0.12532181]),
         ]
     )
->>>>>>> 774a4f28
 
     # From water_train_set4:
     # Mean: [0.18653404 0.20722116 0.19524723], std: [0.15864415 0.13673791 0.12532181]
