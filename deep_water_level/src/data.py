import functools
import os
import json
import mlflow
from PIL import Image
from torchvision.transforms import v2
import torch
from torch.utils.data import Dataset
from typing import Tuple

class WaterDataset(Dataset):
    def __init__(self, annotations_file, images_dir, transforms=None, normalize_output=False):
        self.annotations_file = annotations_file
        self.images_dir = images_dir
        self.transforms = transforms
        self.normalize_output = normalize_output
        self.data = self.load_annotations()

    def load_annotations(self):
        with open(self.annotations_file, 'r') as f:
            annotations = json.load(f)
        data = []
        # Create a map of image_id to image - IMPORTANT: image_id might not match index in the images array
        images = annotations.get('images', [])
        images_by_id = {}
        for image in images:
            images_by_id[image['id']] = image
        # Go through annotations to get image_path and depth for each annotation
        for annotation in annotations['annotations']:
            image_id = annotation['image_id']
            image_file = images_by_id.get(image_id, {}).get('file_name', None)
            if image_file is not None:
                image_path = os.path.join(self.images_dir, image_file)
                depth = annotation.get('attributes', {})['depth']
                if self.normalize_output:
                    # See https://docs.google.com/document/d/1_h3u6VsC2pquxDMW0ZL5JwdQC6ZxJw4-CwmKrUR303M/edit?tab=t.0#heading=h.9uh6m7e2o2to
                    depth = (depth - 7.5) / 7.5
                # NOTE: The second item [depth] is the lable. It's an array because it could
                # include many labels
                data.append((image_path, [depth]))
            else:
                print(f"WARN: No image found for annotation. image_id: {image_id}")
        return data

    def __len__(self):
        return len(self.data)

    def __getitem__(self, index):
        image_path, depth = self.data[index]
        image = Image.open(image_path)
        if self.transforms is not None:
            image = self.transforms(image)
        depth = torch.tensor(depth, dtype=torch.float32)
        return image, depth, image_path
    
def get_transforms():
    return v2.Compose(
    [
        v2.ToImage(),
        v2.ToDtype(torch.float32, scale=True), # convert to float32 and normalize to 0, 1
    ])

def get_data_loaders(
    images_dir: str,
    annotations_file: str,
    batch_size: int = 32,
    train_test_split: Tuple[int, int] = [0.8, 0.2],
<<<<<<< HEAD
    normalize_output: bool = False,
=======
    crop_box = None, # [top, left, height, width]
>>>>>>> 027eb4e5
):
    transforms = get_transforms() 
    if crop_box is not None:
        top, left, height, width = crop_box
        crop_function = functools.partial(v2.functional.crop, top=top, left=left, height=height, width=width)
        transforms = v2.Compose([transforms, crop_function])

    # Load dataset from directory
    dataset = WaterDataset(annotations_file, images_dir, transforms=transforms)

    # Split dataset into train and test sets
    train_dataset, test_dataset = torch.utils.data.random_split(dataset, train_test_split)
    train_files = [dataset.data[i][0] for i in train_dataset.indices]
    test_files = [dataset.data[i][0] for i in train_dataset.indices]
    mlflow.log_param("train_files", train_files)
    mlflow.log_param("test_files", test_files)

    mlflow.log_param("transforms", repr(transforms))
    mlflow.log_param("transforms", transforms)

    # Create PyTorch DataLoaders for train and test splits
    return (
        torch.utils.data.DataLoader(train_dataset, batch_size=batch_size, shuffle=True, normalize_output=normalize_output),
        torch.utils.data.DataLoader(test_dataset, batch_size=batch_size, shuffle=False, normalize_output=normalize_output),
    )

def get_data_loader(
    images_dir: str,
    annotations_file: str,
    batch_size: int = 32,
    shuffle: bool = True,
<<<<<<< HEAD
    normalize_output: bool = False,
=======
    crop_box = None, # [top, left, height, width]
>>>>>>> 027eb4e5
):
    transforms = get_transforms() 
    if crop_box is not None:
        top, left, height, width = crop_box
        crop_function = functools.partial(v2.functional.crop, top=top, left=left, height=height, width=width)
        transforms = v2.Compose([transforms, crop_function])

    # Load dataset from directory
    dataset = WaterDataset(annotations_file, images_dir, transforms=transforms, normalize_output=normalize_output)
    return torch.utils.data.DataLoader(dataset, batch_size=batch_size, shuffle=shuffle)<|MERGE_RESOLUTION|>--- conflicted
+++ resolved
@@ -65,11 +65,8 @@
     annotations_file: str,
     batch_size: int = 32,
     train_test_split: Tuple[int, int] = [0.8, 0.2],
-<<<<<<< HEAD
     normalize_output: bool = False,
-=======
     crop_box = None, # [top, left, height, width]
->>>>>>> 027eb4e5
 ):
     transforms = get_transforms() 
     if crop_box is not None:
@@ -101,11 +98,8 @@
     annotations_file: str,
     batch_size: int = 32,
     shuffle: bool = True,
-<<<<<<< HEAD
     normalize_output: bool = False,
-=======
     crop_box = None, # [top, left, height, width]
->>>>>>> 027eb4e5
 ):
     transforms = get_transforms() 
     if crop_box is not None:
