import argparse
from typing import Optional

from agents.core.agent import AgentRegistry
from arena import Arena, PlayMode
from arena_utils import ArenaPlugin
from play import player_with_params
from plugins import SaveModelEveryNEpisodesPlugin, WandbTrainPlugin
from plugins.wandb_train import WandbParams
from renderers import Renderer, TrainingStatusRenderer
from utils import my_device, set_deterministic
from utils.subargs import parse_subargs


def train_dqn(
    episodes: int,
    board_size: int,
    max_walls: int,
    save_frequency: int,
    step_rewards: bool = True,
    wandb_params: Optional[WandbParams] = None,
    players: list = [],
    renderers: list[ArenaPlugin] = [],
    run_id: str = "",
    trigger_metrics: Optional[tuple[int, int]] = None,
):
    plugins = []
    total_episodes = episodes * (len(players) - 1)

    after_save_method = None
    if wandb_params is not None:
        wandb_plugin = WandbTrainPlugin(wandb_params, total_episodes=total_episodes, agent_encoded_name=players[0])
        plugins.append(wandb_plugin)
        after_save_method = wandb_plugin.compute_tournament_metrics

    plugins.append(
        SaveModelEveryNEpisodesPlugin(
            update_every=save_frequency,
            board_size=board_size,
            max_walls=max_walls,
            save_final=wandb_params is None,
            run_id=run_id,
            after_save=after_save_method,
            trigger_metrics=trigger_metrics,
        )
    )

    print_plugin = TrainingStatusRenderer(total_episodes=total_episodes)
    arena = Arena(
        board_size=board_size,
        max_walls=max_walls,
        step_rewards=step_rewards,
        renderers=[print_plugin] + renderers,
        plugins=plugins,
        swap_players=True,
        max_steps=1000,
    )

    arena.play_games(players=players, times=episodes, mode=PlayMode.FIRST_VS_RANDOM)
    return


if __name__ == "__main__":
    parser = argparse.ArgumentParser(description="Train a DQN agent for Quoridor")
    parser.add_argument("-N", "--board_size", type=int, default=9, help="Board Size")
    parser.add_argument("-W", "--max_walls", type=int, default=10, help="Max walls per player")
    parser.add_argument("-e", "--episodes", type=int, default=1000, help="Number of episodes to train for")
    parser.add_argument("-s", "--step_rewards", action="store_true", default=False, help="Enable step rewards")
    parser.add_argument("-sp", "--save_path", type=str, default="models", help="Directory to save models")
    parser.add_argument(
        "-f", "--save_frequency", type=int, default=500, help="How often to save the model (in episodes)"
    )
    parser.add_argument(
        "-i",
        "--seed",
        type=int,
        default=42,
        help="Initializes the random seed for the training. Default is 42",
    )
    parser.add_argument(
        "-p",
        "--players",
        nargs="+",
        type=player_with_params,
        help=f"List of players to compete against each other. Can include parameters in parentheses. Allowed types {AgentRegistry.names()}",
    )
    parser.add_argument(
        "-r",
        "--renderers",
        nargs="+",
        choices=Renderer.names(),
        default=["arenaresults"],
        help="Render modes to be used. Note that TrainingStatusRenderer is always included",
    )
    parser.add_argument("-w", "--wandb", nargs="?", const="", default=None, type=str)
<<<<<<< HEAD

    parser.add_argument(
        "--profile",
        action="store_true",
        default=False,
        help="Use cProfile to profile the game.",
    )

=======
    parser.add_argument(
        "--trigger-metrics",
        nargs=2,
        type=int,
        metavar=("wins", "last_episodes"),
        help="Trigger tournament metrics computation and save the model if there were 'wins' wins in the last 'last_episodes'",
    )
>>>>>>> 8889cc25
    args = parser.parse_args()

    renderers = [Renderer.create(r) for r in args.renderers]

    if args.wandb is None:
        wandb_params = None
    elif args.wandb == "":
        wandb_params = WandbParams()
    else:
        wandb_params = parse_subargs(args.wandb, WandbParams)
        assert isinstance(wandb_params, WandbParams)

    print("Starting DQN training...")
    print(f"Board size: {args.board_size}x{args.board_size}")
    print(f"Max walls: {args.max_walls}")
    print(f"Training for {args.episodes} episodes")
    print(f"Using step rewards: {args.step_rewards}")
    print(f"Device: {my_device()}")
    print(f"Initializing random seed {args.seed}")

    # Set random seed for reproducibility
    set_deterministic(args.seed)

<<<<<<< HEAD
    def make_call():
        return train_dqn(
            episodes=args.episodes,
            board_size=args.board_size,
            max_walls=args.max_walls,
            save_frequency=args.save_frequency,
            step_rewards=args.step_rewards,
            players=args.players,
            renderers=renderers,
            wandb_params=wandb_params,
        )

    if args.profile:
        import cProfile
=======
    train_dqn(
        episodes=args.episodes,
        board_size=args.board_size,
        max_walls=args.max_walls,
        save_frequency=args.save_frequency,
        step_rewards=args.step_rewards,
        players=args.players,
        renderers=renderers,
        wandb_params=wandb_params,
        trigger_metrics=args.trigger_metrics,
    )
>>>>>>> 8889cc25

        cProfile.run("make_call()", sort="tottime")
    else:
        make_call()
    print("Training completed!")<|MERGE_RESOLUTION|>--- conflicted
+++ resolved
@@ -93,7 +93,6 @@
         help="Render modes to be used. Note that TrainingStatusRenderer is always included",
     )
     parser.add_argument("-w", "--wandb", nargs="?", const="", default=None, type=str)
-<<<<<<< HEAD
 
     parser.add_argument(
         "--profile",
@@ -102,7 +101,6 @@
         help="Use cProfile to profile the game.",
     )
 
-=======
     parser.add_argument(
         "--trigger-metrics",
         nargs=2,
@@ -110,7 +108,6 @@
         metavar=("wins", "last_episodes"),
         help="Trigger tournament metrics computation and save the model if there were 'wins' wins in the last 'last_episodes'",
     )
->>>>>>> 8889cc25
     args = parser.parse_args()
 
     renderers = [Renderer.create(r) for r in args.renderers]
@@ -134,9 +131,8 @@
     # Set random seed for reproducibility
     set_deterministic(args.seed)
 
-<<<<<<< HEAD
     def make_call():
-        return train_dqn(
+        train_dqn(
             episodes=args.episodes,
             board_size=args.board_size,
             max_walls=args.max_walls,
@@ -145,23 +141,11 @@
             players=args.players,
             renderers=renderers,
             wandb_params=wandb_params,
+            trigger_metrics=args.trigger_metrics,
         )
 
     if args.profile:
         import cProfile
-=======
-    train_dqn(
-        episodes=args.episodes,
-        board_size=args.board_size,
-        max_walls=args.max_walls,
-        save_frequency=args.save_frequency,
-        step_rewards=args.step_rewards,
-        players=args.players,
-        renderers=renderers,
-        wandb_params=wandb_params,
-        trigger_metrics=args.trigger_metrics,
-    )
->>>>>>> 8889cc25
 
         cProfile.run("make_call()", sort="tottime")
     else:
