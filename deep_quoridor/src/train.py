import argparse
import datetime

import numpy as np
import torch
from agents.core.agent import AgentRegistry
from arena import Arena
from arena_utils import ArenaPlugin
from play import player_with_params
from plugins import SaveModelEveryNEpisodesPlugin, WandbTrainPlugin
from renderers import Renderer, TrainingStatusRenderer
from utils.misc import set_deterministic


def train_dqn(
    episodes: int,
    board_size: int,
    max_walls: int,
    save_frequency: int = 100,
    step_rewards: bool = True,
    use_wandb: bool = True,
    players: list | None = None,
    renderers: list[ArenaPlugin] = [],
<<<<<<< HEAD
    id: str = "",
    tag: str = "",
=======
>>>>>>> e51c7905
):
    plugins = []

    if use_wandb:
        plugins.append(WandbTrainPlugin(update_every=10, total_episodes=episodes, id=id, run_tag=tag))

    plugins.append(
        SaveModelEveryNEpisodesPlugin(
            update_every=save_frequency,
            board_size=board_size,
            max_walls=max_walls,
            save_final=not use_wandb,
            run_tag=tag,
        )
    )

    print_plugin = TrainingStatusRenderer(
        update_every=1,
        total_episodes=episodes,
    )
    arena = Arena(
        board_size=board_size,
        max_walls=max_walls,
        step_rewards=step_rewards,
        renderers=np.concatenate([[print_plugin], renderers]),
        plugins=plugins,
        swap_players=True,
    )

    arena.play_games(players=players, times=episodes)
    return


if __name__ == "__main__":
    parser = argparse.ArgumentParser(description="Train a DQN agent for Quoridor")
    parser.add_argument("-N", "--board_size", type=int, default=9, help="Board Size")
    parser.add_argument("-W", "--max_walls", type=int, default=10, help="Max walls per player")
    parser.add_argument("-e", "--episodes", type=int, default=1000, help="Number of episodes to train for")
    parser.add_argument("-s", "--step_rewards", action="store_true", default=False, help="Enable step rewards")
    parser.add_argument("-sp", "--save_path", type=str, default="models", help="Directory to save models")
    parser.add_argument(
        "-f", "--save_frequency", type=int, default=500, help="How often to save the model (in episodes)"
    )
    parser.add_argument(
        "-i",
        "--seed",
        type=int,
        default=42,
        help="Initializes the random seed for the training. Default is 42",
    )
    parser.add_argument(
        "--no-wandb",
        action="store_false",
        default=True,
        help="Disable Weights & Biases logging",
    )
    parser.add_argument(
        "-p",
        "--players",
        nargs="+",
        type=player_with_params,
        help=f"List of players to compete against each other. Can include parameters in parentheses. Allowed types {AgentRegistry.names()}",
    )
    parser.add_argument(
        "-r",
        "--renderers",
        nargs="+",
        choices=Renderer.names(),
        default=["arenaresults"],
        help="Render modes to be used. Note that TrainingStatusRenderer is always included",
    )
    parser.add_argument(
        "-tp",
        "--tag_prefix",
        required=True,
        type=str,
        help="Tag prefix to use for this run and model being generated",
    )
    parser.add_argument(
        "--id",
        type=str,
        default=datetime.datetime.now().strftime("%Y%m%d-%H%M%S"),
        help="Id of the run. Default is current date and time",
    )

    args = parser.parse_args()

    renderers = [Renderer.create(r) for r in args.renderers]

    tag = args.tag_prefix + "-" + args.id
    print("Starting DQN training...")
    print(f"Identifier: {args.id}")
    print(f"Using tag: {tag}")
    print(f"Board size: {args.board_size}x{args.board_size}")
    print(f"Max walls: {args.max_walls}")
    print(f"Training for {args.episodes} episodes")
    print(f"Using step rewards: {args.step_rewards}")
    print(f"Device: {torch.device('cuda' if torch.cuda.is_available() else 'cpu')}")
    print(f"Initializing random seed {args.seed}")

    # Set random seed for reproducibility
    set_deterministic(args.seed)

    train_dqn(
        episodes=args.episodes,
        board_size=args.board_size,
        max_walls=args.max_walls,
        save_frequency=args.save_frequency,
        step_rewards=args.step_rewards,
        use_wandb=args.no_wandb,
        players=args.players,
        renderers=renderers,
        id=args.id,
        tag=tag,
    )

    print("Training completed!")<|MERGE_RESOLUTION|>--- conflicted
+++ resolved
@@ -21,11 +21,8 @@
     use_wandb: bool = True,
     players: list | None = None,
     renderers: list[ArenaPlugin] = [],
-<<<<<<< HEAD
     id: str = "",
     tag: str = "",
-=======
->>>>>>> e51c7905
 ):
     plugins = []
 
