--- conflicted
+++ resolved
@@ -20,11 +20,8 @@
     use_wandb: bool = True,
     players: list | None = None,
     renderers: list[ArenaPlugin] = [],
-<<<<<<< HEAD
     id: str = "",
     tag: str = "",
-=======
->>>>>>> 088aba1c
 ):
     plugins = []
 
@@ -49,11 +46,7 @@
         board_size=board_size,
         max_walls=max_walls,
         step_rewards=step_rewards,
-<<<<<<< HEAD
-        renderers=np.concatenate([[print_plugin], renderers]),
-=======
         renderers=[print_plugin] + renderers,
->>>>>>> 088aba1c
         plugins=plugins,
         swap_players=True,
     )
