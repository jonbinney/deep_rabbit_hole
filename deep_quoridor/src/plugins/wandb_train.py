--- conflicted
+++ resolved
@@ -93,10 +93,6 @@
                 step=self.episode_count,
             )
 
-<<<<<<< HEAD
-=======
-        self.episode_count += 1
-
     def _upload_model(self, save_file: str, aliases: list[str] | None = None) -> str:
         assert self.agent
 
@@ -115,7 +111,6 @@
         print(f"Model saved to {wand_file}")
         return str(wand_file)
 
->>>>>>> 8889cc25
     def end_arena(self, game, results):
         assert self.agent
         if not self.params.upload_model:
