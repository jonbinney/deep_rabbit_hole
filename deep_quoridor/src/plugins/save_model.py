from collections import deque
from typing import Any, Callable, Optional

from agents.core.trainable_agent import TrainableAgent
from arena_utils import ArenaPlugin
from utils import resolve_path


class SaveModelEveryNEpisodesPlugin(ArenaPlugin):
    def __init__(
        self,
        update_every: int,
        board_size: int,
        max_walls: int,
        save_final: bool = True,
        run_id: str = "",
        after_save: Optional[Callable[[str], Any]] = None,
        trigger_metrics: Optional[tuple[int, int]] = None,  # wins, last_episodes
    ):
        self.update_every = update_every
        self.episode_count = 0
        self.board_size = board_size
        self.max_walls = max_walls
        self.save_final = save_final
        self.run_id = run_id
        self.after_save = after_save

        if trigger_metrics:
            self.trigger_metrics_n_wins = trigger_metrics[0]
            self.win_history = deque(maxlen=trigger_metrics[1])
        else:
            self.trigger_metrics_n_wins = 0
            self.win_history = None

    def start_game(self, game, agent1, agent2):
        self.agent = None
        if isinstance(agent1, TrainableAgent) and agent1.is_training():
            self.agent = agent1

        if isinstance(agent2, TrainableAgent) and agent2.is_training():
            if self.agent:
                raise ValueError(
                    "SaveModelEveryNEpisodesPlugin can only be used with 1 training agent, but 2 are present."
                )
            self.agent = agent2

        if self.agent is None:
            raise ValueError("SaveModelEveryNEpisodesPlugin requires an agent being trained to be used")

    def end_game(self, game, result):
<<<<<<< HEAD
=======
        assert self.agent

        trigger_save = False
        if self.win_history is not None:
            won = 1 if result.winner == self.agent.name() else 0
            self.win_history.append(won)
            n_won = sum(list(self.win_history))

            if n_won >= self.trigger_metrics_n_wins:
                print(
                    f"Won {n_won} out of {len(self.win_history)} games.  Saving model for episode {self.episode_count}"
                )
                self.win_history.clear()
                trigger_save = True

        if trigger_save or (self.episode_count % self.update_every == 0 and self.episode_count > 0):
            self._save_models(f"{self.run_id}_episode_{self.episode_count}")
>>>>>>> 8889cc25
        self.episode_count += 1
        if self.episode_count % self.update_every == 0:
            self._save_models(f"{self.run_id}_episode_{self.episode_count}")

    def end_arena(self, game, results):
        if self.save_final:
            self._save_models(f"{self.run_id}_final")

    def _save_models(self, suffix: str):
        assert self.agent
        save_file = resolve_path(self.agent.params.model_dir, self.agent.resolve_filename(suffix))
        self.agent.save_model(save_file)
        print(f"{self.agent.name()} Model saved to {save_file}")

        if self.after_save:
            self.after_save(str(save_file))<|MERGE_RESOLUTION|>--- conflicted
+++ resolved
@@ -48,10 +48,8 @@
             raise ValueError("SaveModelEveryNEpisodesPlugin requires an agent being trained to be used")
 
     def end_game(self, game, result):
-<<<<<<< HEAD
-=======
         assert self.agent
-
+        self.episode_count += 1
         trigger_save = False
         if self.win_history is not None:
             won = 1 if result.winner == self.agent.name() else 0
@@ -65,11 +63,7 @@
                 self.win_history.clear()
                 trigger_save = True
 
-        if trigger_save or (self.episode_count % self.update_every == 0 and self.episode_count > 0):
-            self._save_models(f"{self.run_id}_episode_{self.episode_count}")
->>>>>>> 8889cc25
-        self.episode_count += 1
-        if self.episode_count % self.update_every == 0:
+        if trigger_save or self.episode_count % self.update_every == 0:
             self._save_models(f"{self.run_id}_episode_{self.episode_count}")
 
     def end_arena(self, game, results):
