--- conflicted
+++ resolved
@@ -3,7 +3,6 @@
 from queue import Queue
 from typing import Optional, TypeAlias
 
-import numpy as np
 from quoridor import (
     ActionEncoder,
     MoveAction,
@@ -171,13 +170,9 @@
         self.action_log.action_text(my_pos, f"dist:{len(my_shortest_path) - 1}")
         self.action_log.action_text(opp_pos, f"dist: {len(opponent_shortest_path) - 1}")
 
-<<<<<<< HEAD
-    def get_action(self, observation):
+    def get_action(self, observation, action_mask) -> int:
         action_mask = observation["action_mask"]
         observation = observation["observation"]
-=======
-    def get_action(self, observation, action_mask) -> int:
->>>>>>> f8799e7b
         # Reconstruct the game from the observation.
         game, player, opponent = construct_game_from_observation(observation, self.player_id)
 
