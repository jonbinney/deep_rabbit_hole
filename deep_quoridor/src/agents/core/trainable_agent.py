import os
import random
import tempfile
from dataclasses import dataclass
from pathlib import Path
from typing import Optional, Tuple

import numpy as np
import torch
import torch.nn as nn
import torch.optim as optim
from utils import SubargsBase, my_device, resolve_path

import wandb
from agents.core.agent import Agent
from agents.core.replay_buffer import ReplayBuffer


@dataclass
class TrainableAgentParams(SubargsBase):
    # Just used to display a user friendly name
    nick: Optional[str] = None
    # If wandb_alias is provided, the model will be fetched from wandb using the model_id and the alias
    wandb_alias: Optional[str] = None
    # If a filename is provided, the model will be loaded from disc
    model_filename: Optional[str] = None
    # Directory where wandb models are stored
    wandb_dir: str = "wandbmodels"
    # Directory where local models are stored
    model_dir: str = "models"
    # Epsilon value for exploration
    epsilon: float = 0.0
    # Minimum epsilon value that epsilon can decay to
    epsilon_min: float = 0.0
    # Decay rate for epsilon
    epsilon_decay: float = 0.995
    # Discount factor for future rewards
    gamma: float = 0.99
    # Batch size for training
    batch_size: int = 64
    # Number of episodes between target network updates
    # This is the number of games played, not the number of training steps
    update_target_every: int = 100
    # If True, the agent will receive a negative reward when game is lost
    assign_negative_reward: bool = False
    # If True, the agent is running in training mode
    training_mode: bool = False
    # If True, final reward will be multiplied by this value (positive or negative)
    final_reward_multiplier: float = 1.0
    # If True, the target q-value function will substract maxq_a'(s', a') instead of adding it
    use_negative_qvalue_function: bool = False
    # If True, the target q-value calculation will be masked with the action mask for the next state
    # This is used to prevent qvalues from invalid actions to be used as part of the qvalue function
    mask_targetq: bool = False
    # If True, the agent will use softmax exploration even when explotation is happening
    softmax_exploration: bool = False
    # Inspect the opponent's possible actions
    # This is used to log the opponent's possible actions based on agent's qvalues
    inspect_opponent_possible_actions: bool = False

    def training_only_params(cls) -> set[str]:
        """Returns a set of parameter names that are only used during training."""
        # TODO: we should ideally have two set of params: one for training and one for inference
        return {
            "nick",
            "epsilon",
            "epsilon_min",
            "epsilon_decay",
            "gamma",
            "batch_size",
            "update_target_every",
            "assign_negative_reward",
            "training_mode",
            "final_reward_multiplier",
            "use_negative_qvalue_function",
            "wandb_dir",
            "model_dir",
            "wandb_alias",
            "model_filename",
            "mask_targetq",
            "softmax_exploration",
            "inspect_opponent_possible_actions",
        }


class TrainableAgent(Agent):
    def is_trainable(self):
        return True

    def start_game(self, game, player_id):
        pass

    def end_game(self, game):
        pass

    def handle_opponent_step_outcome(self, observation_before_action, action, game):
        pass

    def handle_step_outcome(self, observation_before_action, action, game):
        pass

    def compute_loss_and_reward(self, length: int) -> Tuple[float, float]:
        return 0.0, 0.0

    def model_hyperparameters(self):
        return {}

    def get_action(self, game):
        raise NotImplementedError()

    def version(self):
        raise NotImplementedError()

    def model_id(self):
        raise NotImplementedError()

    def model_name(self):
        raise NotImplementedError()

    def wandb_local_filename(self, artifact: wandb.Artifact) -> str:
        raise NotImplementedError()

    def resolve_filename(self, suffix):
        raise NotImplementedError()

    def save_model(self, path):
        raise NotImplementedError()

    def load_model(self, path):
        raise NotImplementedError()


class AbstractTrainableAgent(TrainableAgent):
    """Base class for trainable agents using neural networks."""

    def __init__(
        self,
        board_size,
        max_walls,
        params: TrainableAgentParams = TrainableAgentParams(),
        **kwargs,
    ):
        super().__init__()
        self.board_size = board_size
        self.max_walls = max_walls
        self.initial_epsilon = params.epsilon
        self.epsilon = params.epsilon
        self.epsilon_min = params.epsilon_min
        self.epsilon_decay = params.epsilon_decay
        self.gamma = params.gamma
        self.batch_size = params.batch_size
        self.update_target_every = params.update_target_every
        self.assign_negative_reward = params.assign_negative_reward
        self.final_reward_multiplier = params.final_reward_multiplier
        self.training_mode = params.training_mode
        self.params = params
        self.action_size = self._calculate_action_size()

        # Setup device
        self.device = my_device()
        self._fetch_model_from_wand_and_update_params()

        # Initialize networks
        self.online_network = self._create_network()
        self.target_network = self._create_network()
        self.online_network.to(self.device)
        self.target_network.to(self.device)

        self._update_target_network()

        # Setup training components
        self.optimizer = self._create_optimizer()
        self.criterion = self._create_criterion()
        self.replay_buffer = ReplayBuffer(capacity=(400000 if self.training_mode else 1))
        self.episodes_rewards = []
        self.train_call_losses = []
        self._reset_episode_related_info()
        self._resolve_and_load_model()

    def _reset_episode_related_info(self):
        self.current_episode_reward = 0
        self.player_id = None
        self.games_count = 0
        self.steps = 0

    def start_game(self, game, player_id):
        self._reset_episode_related_info()
        self.player_id = player_id

    def end_game(self, game):
        """Store episode results and reset tracking"""
        self.episodes_rewards.append(self.current_episode_reward)
        self.games_count += 1
        self._update_epsilon()
        if (self.games_count % self.update_target_every) == 0:
            self._update_target_network()

    def get_opponent_player_id(self, player_id):
        """Get the opponent player ID."""
        return "player_1" if player_id == "player_0" else "player_0"

    def get_opponent_player_id(self, player_id):
        """Get the opponent player ID."""
        return "player_1" if player_id == "player_0" else "player_0"

    def handle_opponent_step_outcome(self, observation_before_action, action, game):
        pass

    def adjust_reward(self, r, game):
        if game.is_done():
            r *= self.final_reward_multiplier
        return r

    def handle_step_outcome(self, observation_before_action, action, game):
        self.steps += 1
        if not self.training_mode:
            return
        reward = self._handle_step_outcome_all(observation_before_action, action, game, self.player_id)
        self.current_episode_reward += reward

    def _handle_step_outcome_all(self, observation_before_action, action, game, player_id):
        reward = self._adjust_reward(game.rewards[player_id], game)

        # Handle end of episode
        if action is None:
            ## TODO: Revisit this since it won't work for the case in which
            ## opponents actions are used
            if self.assign_negative_reward:
                if len(self.replay_buffer) > 0:
                    last = self.replay_buffer.get_last()
                    last[2] = reward  # update final reward
                    last[4] = 1.0  # mark as done
                    return reward
            return 0

        state_before_action = self.observation_to_tensor(observation_before_action, player_id)
        state_after_action = self.observation_to_tensor(game.observe(player_id), player_id)
        opponent_state = game.observe(self.get_opponent_player_id(player_id))
        next_state_mask = None
        if self.params.mask_targetq:
            # next action mask is stored with the same rotation of the next state
            # if we want to mask actions on next state
            next_state_mask = self.convert_action_mask_to_tensor_for_player(
                opponent_state["action_mask"], self.get_opponent_player_id(player_id)
            )
        done = game.is_done()

        self.replay_buffer.add(
            state_before_action.cpu().numpy(),
            self._convert_to_tensor_index_from_action(action, player_id),
            reward,
            state_after_action.cpu().numpy()
            if state_after_action is not None
            else np.zeros_like(state_before_action.cpu().numpy()),
            float(done),
            next_state_mask.cpu().numpy(),
        )

        if len(self.replay_buffer) > self.batch_size:
            loss = self._train(self.batch_size)
            if loss is not None:
                self.train_call_losses.append(loss)
        return reward

    def compute_loss_and_reward(self, length: int) -> Tuple[float, float]:
        avg_reward = (
            sum(self.episodes_rewards[-length:]) / min(length, len(self.episodes_rewards))
            if self.episodes_rewards
            else 0.0
        )
        avg_loss = (
            sum(self.train_call_losses[-length:]) / min(length, len(self.train_call_losses))
            if self.train_call_losses
            else 0.0
        )

        return avg_loss, avg_reward

    def _calculate_action_size(self):
        """Calculate the size of the action space."""
        raise NotImplementedError("Subclasses must implement _calculate_action_size")

    def _create_network(self):
        """Create the neural network model."""
        raise NotImplementedError("Subclasses must implement _create_network")

    def _create_optimizer(self):
        """Create the optimizer for training."""
        return optim.Adam(self.online_network.parameters(), lr=0.001)

    def _create_criterion(self):
        """Create the loss criterion."""
        # TODO Try HuberLoss
        return nn.MSELoss().to(self.device)

    def _observation_to_tensor(self, observation, obs_player_id):
        """Convert observation to tensor format."""
        raise NotImplementedError("Subclasses must implement observation_to_tensor")

    def _update_target_network(self):
        """Copy parameters from online network to target network."""
        self.target_network.load_state_dict(self.online_network.state_dict())

    def get_action(self, game):
        """Select an action using epsilon-greedy policy."""
        observation, _, termination, truncation, _ = game.last()
        if termination or truncation:
            return None

        mask = observation["action_mask"]

        if random.random() < self.epsilon:
            valid_actions = self._get_valid_actions(mask)
            return self._select_random_action(valid_actions)

        return self._get_best_action(game, observation, mask)

    def _get_valid_actions(self, mask):
        """Get valid actions from the action mask."""
        return np.where(mask == 1)[0]

    def _select_random_action(self, valid_actions):
        """Select a random action from valid actions."""
        return np.random.choice(valid_actions)

    def _convert_action_mask_to_tensor(self, mask):
        return self.convert_action_mask_to_tensor_for_player(mask, self.player_id)

    def _convert_action_mask_to_tensor_for_player(self, mask, player_id):
        return torch.tensor(mask, dtype=torch.float32, device=self.device)

<<<<<<< HEAD
    def _convert_to_action_from_tensor_index(self, action_index_in_tensor):
=======
    def convert_to_action_from_tensor_index(self, action_index_in_tensor):
        return self.convert_to_action_from_tensor_index_for_player(action_index_in_tensor, self.player_id)

    def convert_to_action_from_tensor_index_for_player(self, action_index_in_tensor, player_id):
>>>>>>> 42bcb8e8
        return action_index_in_tensor

    def _convert_to_tensor_index_from_action(self, action, player_id):
        return action

    def _log_action(self, game, q_values):
        if not self.action_log.is_enabled():
            return

        self.action_log.clear()

        # Log the 5 best actions, as long as the value is > -100 (arbitrary value)
        top_values, top_indices = torch.topk(q_values, min(5, len(q_values)))
        scores = {
            game.action_index_to_params(int(self._convert_to_action_from_tensor_index(i.item()))): v.item()
            for v, i in zip(top_values, top_indices)
            if v.item() >= -100
        }
        self.action_log.action_score_ranking(scores)

    def _get_best_action(self, game, observation, mask):
        """Get the best action based on Q-values."""
        state = self._observation_to_tensor(observation, self.player_id)
        with torch.no_grad():
            q_values = self.online_network(state)

        mask_tensor = self._convert_action_mask_to_tensor(mask)
        q_values = q_values * mask_tensor - 1e9 * (1 - mask_tensor)
        self._log_action(game, q_values)

<<<<<<< HEAD
        selected_action = torch.argmax(q_values).item()
        idx = self._convert_to_action_from_tensor_index(selected_action)
        assert mask[idx] == 1
        return idx

    def _train(self, batch_size):
=======
        if self.training_mode and self.params.softmax_exploration:
            # Apply softmax to the Q-values to get action probabilities
            q_values = q_values.detach().cpu().numpy()
            exp_q_values = np.exp(q_values)
            probabilities = exp_q_values / np.sum(exp_q_values)
            # Select an action based on the probabilities
            selected_action = np.random.choice(len(probabilities), p=probabilities)
        else:
            selected_action = torch.argmax(q_values).item()

        idx = self.convert_to_action_from_tensor_index(selected_action)
        assert mask[idx] == 1
        return idx

    def inspect_opponent_possible_actions(self, game, observation, action_log):
        if not self.params.inspect_opponent_possible_actions:
            return
        """Get the best action based on Q-values."""
        opponent_player_id = self.get_opponent_player_id(self.player_id)
        state = self.observation_to_tensor(observation, opponent_player_id)
        with torch.no_grad():
            q_values = self.online_network(state)

        mask = observation["action_mask"]
        mask_tensor = self.convert_action_mask_to_tensor_for_player(mask, opponent_player_id)
        q_values = q_values * mask_tensor - 1e9 * (1 - mask_tensor)

        # Log the 5 best actions, as long as the value is > -100 (arbitrary value)
        top_values, top_indices = torch.topk(q_values, min(5, len(q_values)))
        scores = {
            game.action_index_to_params(
                int(self.convert_to_action_from_tensor_index_for_player(i.item(), opponent_player_id))
            ): v.item()
            for v, i in zip(top_values, top_indices)
            if v.item() >= -100
        }
        action_log.action_score_ranking(scores)

    def train(self, batch_size):
>>>>>>> 42bcb8e8
        """Train the network on a batch of samples."""
        if len(self.replay_buffer) < batch_size:
            return

        batch = self.replay_buffer.sample(batch_size)
        loss = self._train_on_batch(batch)

        return loss

    def _train_on_batch(self, batch):
        """Train the network on a single batch."""
        states, actions, rewards, next_states, dones, next_state_masks = self._prepare_batch(batch)

        current_q_values = self._compute_current_q_values(states, actions)
        target_q_values = self._compute_target_q_values(rewards, next_states, dones, next_state_masks)

        loss = self._update_network(current_q_values, target_q_values)
        return loss

    def _prepare_batch(self, batch):
        """Prepare batch data for training."""
        states, actions, rewards, next_states, dones, next_state_masks = zip(*batch)

        states = torch.stack([torch.FloatTensor(s).to(self.device) for s in states])
        actions = torch.LongTensor(actions).to(self.device).unsqueeze(1)
        rewards = torch.FloatTensor(rewards).to(self.device)
        next_states = torch.stack([torch.FloatTensor(s).to(self.device) for s in next_states])
        dones = torch.FloatTensor(dones).to(self.device)
        next_state_masks = torch.stack([torch.FloatTensor(s).to(self.device) for s in next_state_masks])

        return states, actions, rewards, next_states, dones, next_state_masks

    def _compute_current_q_values(self, states, actions):
        """Compute current Q-values."""
        return self.online_network(states).gather(1, actions).squeeze()

    def _compute_target_q_values(self, rewards, next_states, dones, next_state_masks):
        """Compute target Q-values foe next states."""
        with torch.no_grad():
            next_q_values = self.target_network(next_states)  # Shape: [batch_size, num_actions]

        if self.params.mask_targetq:
            # Apply mask: set invalid actions to large negative value, so those qvalues are ignored
            next_q_values = next_q_values * next_state_masks - 1e9 * (1 - next_state_masks)

        # Get the maximum Q-value for each next state
        max_next_q_values = next_q_values.max(1)[0]
        negate = -1 if self.params.use_negative_qvalue_function else 1
        return rewards + negate * (1 - dones) * self.gamma * max_next_q_values

    def _update_network(self, current_q_values, target_q_values):
        """Update the network using computed Q-values."""
        loss = self.criterion(current_q_values, target_q_values)
        self.optimizer.zero_grad()
        loss.backward()
        self.optimizer.step()
        return loss.item()

    def _update_epsilon(self):
        """Update epsilon value for exploration."""
        self.epsilon = max(self.epsilon_min, self.epsilon * self.epsilon_decay)

    def version(self):
        raise NotImplementedError("Trainable agents should return a version")

    def model_id(self):
        return f"{self.model_name()}_B{self.board_size}W{self.max_walls}_mv{self.version()}"

    def model_name(self):
        raise NotImplementedError("Trainable agents should return a model name")

    def wandb_local_filename(self, artifact: wandb.Artifact) -> str:
        return f"{self.model_id()}_{artifact.digest[:5]}.{self.get_model_extension()}"

    def resolve_filename(self, suffix):
        return f"{self.model_id()}_{suffix}.{self.get_model_extension()}"

    def save_model(self, path):
        """Save the model to disk."""
        # Create directory for saving models if it doesn't exist
        os.makedirs(Path(path).absolute().parents[0], exist_ok=True)
        torch.save(self.online_network.state_dict(), path)

    def load_model(self, path):
        """Load the model from disk."""
        print(f"Loading pre-trained model from {path}")
        self.online_network.load_state_dict(torch.load(path, map_location=my_device()))
        self._update_target_network()

    def _resolve_and_load_model(self):
        """Figure out what model needs to be loaded based on the settings and loads it."""
        if self.params.model_filename:
            filename = self.params.model_filename
        else:
            # If no filename is passed in training mode, assume we are not loading a model
            if self.training_mode:
                return

            # If it's not training mode, we definitely need to load a pretrained model, so try the
            # default path for local files
            filename = resolve_path(self.params.model_dir, self.resolve_filename("final"))

        if not os.path.exists(filename):
            raise FileNotFoundError(f"Model file {filename} not found.")

        self.load_model(filename)

    @classmethod
    def params_class(cls):
        raise NotImplementedError("Trainable agents must implement method params_class")

    @classmethod
    def get_model_extension(cls):
        return "pt"

    def _fetch_model_from_wand_and_update_params(self):
        """
        This function doesn't do anything if wandb_alias is not set in self.params.
        Otherwise, it will download the file if there's not a local copy.
        The params are updated to the artifact metadata.

        """
        alias = self.params.wandb_alias
        if not alias:
            return

        api = wandb.Api()
        print(f"Fetching model from wandb: the-lazy-learning-lair/deep_quoridor/{self.model_id()}:{alias}")
        artifact = api.artifact(f"the-lazy-learning-lair/deep_quoridor/{self.model_id()}:{alias}", type="model")
        local_filename = resolve_path(self.params.wandb_dir, self.wandb_local_filename(artifact))

        all_params = self.params_class()(**artifact.metadata)

        # Override params, but only the ones that are not training only
        for key, value in artifact.metadata.items():
            if key not in all_params.training_only_params():
                setattr(self.params, key, value)

        self.params.model_filename = str(local_filename)

        if os.path.exists(local_filename):
            return local_filename

        with tempfile.TemporaryDirectory() as tmpdir:
            artifact_dir = artifact.download(root=tmpdir)

            # NOTE: This picks the first .pt file it finds in the artifact
            tmp_filename = next(Path(artifact_dir).glob(f"**/*.{self.get_model_extension()}"), None)
            if tmp_filename is None:
                raise FileNotFoundError(f"No model file found in artifact {artifact.name}")

            os.rename(tmp_filename, local_filename)

            print(f"Model downloaded from wandb to {local_filename}")<|MERGE_RESOLUTION|>--- conflicted
+++ resolved
@@ -329,65 +329,14 @@
     def _convert_action_mask_to_tensor_for_player(self, mask, player_id):
         return torch.tensor(mask, dtype=torch.float32, device=self.device)
 
-<<<<<<< HEAD
     def _convert_to_action_from_tensor_index(self, action_index_in_tensor):
-=======
-    def convert_to_action_from_tensor_index(self, action_index_in_tensor):
-        return self.convert_to_action_from_tensor_index_for_player(action_index_in_tensor, self.player_id)
-
-    def convert_to_action_from_tensor_index_for_player(self, action_index_in_tensor, player_id):
->>>>>>> 42bcb8e8
+        return self._convert_to_action_from_tensor_index_for_player(action_index_in_tensor, self.player_id)
+
+    def _convert_to_action_from_tensor_index_for_player(self, action_index_in_tensor, player_id):
         return action_index_in_tensor
 
     def _convert_to_tensor_index_from_action(self, action, player_id):
         return action
-
-    def _log_action(self, game, q_values):
-        if not self.action_log.is_enabled():
-            return
-
-        self.action_log.clear()
-
-        # Log the 5 best actions, as long as the value is > -100 (arbitrary value)
-        top_values, top_indices = torch.topk(q_values, min(5, len(q_values)))
-        scores = {
-            game.action_index_to_params(int(self._convert_to_action_from_tensor_index(i.item()))): v.item()
-            for v, i in zip(top_values, top_indices)
-            if v.item() >= -100
-        }
-        self.action_log.action_score_ranking(scores)
-
-    def _get_best_action(self, game, observation, mask):
-        """Get the best action based on Q-values."""
-        state = self._observation_to_tensor(observation, self.player_id)
-        with torch.no_grad():
-            q_values = self.online_network(state)
-
-        mask_tensor = self._convert_action_mask_to_tensor(mask)
-        q_values = q_values * mask_tensor - 1e9 * (1 - mask_tensor)
-        self._log_action(game, q_values)
-
-<<<<<<< HEAD
-        selected_action = torch.argmax(q_values).item()
-        idx = self._convert_to_action_from_tensor_index(selected_action)
-        assert mask[idx] == 1
-        return idx
-
-    def _train(self, batch_size):
-=======
-        if self.training_mode and self.params.softmax_exploration:
-            # Apply softmax to the Q-values to get action probabilities
-            q_values = q_values.detach().cpu().numpy()
-            exp_q_values = np.exp(q_values)
-            probabilities = exp_q_values / np.sum(exp_q_values)
-            # Select an action based on the probabilities
-            selected_action = np.random.choice(len(probabilities), p=probabilities)
-        else:
-            selected_action = torch.argmax(q_values).item()
-
-        idx = self.convert_to_action_from_tensor_index(selected_action)
-        assert mask[idx] == 1
-        return idx
 
     def inspect_opponent_possible_actions(self, game, observation, action_log):
         if not self.params.inspect_opponent_possible_actions:
@@ -413,8 +362,52 @@
         }
         action_log.action_score_ranking(scores)
 
+    def _log_action(self, game, q_values):
+        if not self.action_log.is_enabled():
+            return
+
+        self.action_log.clear()
+
+        # Log the 5 best actions, as long as the value is > -100 (arbitrary value)
+        top_values, top_indices = torch.topk(q_values, min(5, len(q_values)))
+        scores = {
+            game.action_index_to_params(int(self._convert_to_action_from_tensor_index(i.item()))): v.item()
+            for v, i in zip(top_values, top_indices)
+            if v.item() >= -100
+        }
+        self.action_log.action_score_ranking(scores)
+
+    def _get_best_action(self, game, observation, mask):
+        """Get the best action based on Q-values."""
+        state = self._observation_to_tensor(observation, self.player_id)
+        with torch.no_grad():
+            q_values = self.online_network(state)
+
+        mask_tensor = self._convert_action_mask_to_tensor(mask)
+        q_values = q_values * mask_tensor - 1e9 * (1 - mask_tensor)
+        self._log_action(game, q_values)
+
+        selected_action = torch.argmax(q_values).item()
+        idx = self._convert_to_action_from_tensor_index(selected_action)
+        assert mask[idx] == 1
+        return idx
+
+    def _train(self, batch_size):
+        if self.training_mode and self.params.softmax_exploration:
+            # Apply softmax to the Q-values to get action probabilities
+            q_values = q_values.detach().cpu().numpy()
+            exp_q_values = np.exp(q_values)
+            probabilities = exp_q_values / np.sum(exp_q_values)
+            # Select an action based on the probabilities
+            selected_action = np.random.choice(len(probabilities), p=probabilities)
+        else:
+            selected_action = torch.argmax(q_values).item()
+
+        idx = self.convert_to_action_from_tensor_index(selected_action)
+        assert mask[idx] == 1
+        return idx
+
     def train(self, batch_size):
->>>>>>> 42bcb8e8
         """Train the network on a batch of samples."""
         if len(self.replay_buffer) < batch_size:
             return
