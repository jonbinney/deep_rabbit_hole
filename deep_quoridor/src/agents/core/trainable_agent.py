--- conflicted
+++ resolved
@@ -165,13 +165,12 @@
         """Select a random action from valid actions."""
         return np.random.choice(valid_actions)
 
-<<<<<<< HEAD
     def convert_action_mask_to_tensor(self, mask):
         return torch.tensor(mask, dtype=torch.float32, device=self.device)
 
     def convert_to_action_from_tensor_index(self, action_index_in_tensor):
         return action_index_in_tensor
-=======
+
     def _log_action(self, q_values):
         if not self.action_log.is_enabled():
             return
@@ -182,7 +181,6 @@
         top_values, top_indices = torch.topk(q_values, min(5, len(q_values)))
         scores = {int(i.item()): v.item() for v, i in zip(top_values, top_indices) if v.item() >= -100}
         self.action_log.action_score_ranking(scores)
->>>>>>> b41f229e
 
     def _get_best_action(self, observation, mask):
         """Get the best action based on Q-values."""
@@ -192,16 +190,11 @@
 
         mask_tensor = self.convert_action_mask_to_tensor(mask)
         q_values = q_values * mask_tensor - 1e9 * (1 - mask_tensor)
-<<<<<<< HEAD
+        self._log_action(q_values)
 
         selected_action = torch.argmax(q_values).item()
         idx = self.convert_to_action_from_tensor_index(selected_action)
         assert mask[idx] == 1
-        return idx
-=======
-        self._log_action(q_values)
-        return torch.argmax(q_values).item()
->>>>>>> b41f229e
 
     def train(self, batch_size):
         """Train the network on a batch of samples."""
