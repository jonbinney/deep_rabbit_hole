import os
import random
import tempfile
from dataclasses import dataclass
from pathlib import Path
from typing import Optional, Tuple

import numpy as np
import torch
import torch.nn as nn
import torch.optim as optim
from utils import SubargsBase, my_device, resolve_path

import wandb
from agents.core.agent import Agent
from agents.core.replay_buffer import ReplayBuffer


@dataclass
class TrainableAgentParams(SubargsBase):
    # Just used to display a user friendly name
    nick: Optional[str] = None
    # If wandb_alias is provided, the model will be fetched from wandb using the model_id and the alias
    wandb_alias: Optional[str] = None
    # If a filename is provided, the model will be loaded from disc
    model_filename: Optional[str] = None
    # Directory where wandb models are stored
    wandb_dir: str = "wandbmodels"
    # Directory where local models are stored
    model_dir: str = "models"
    # Epsilon value for exploration
    epsilon: float = 0.0
    # Minimum epsilon value that epsilon can decay to
    epsilon_min: float = 0.01
    # Decay rate for epsilon
    epsilon_decay: float = 0.995
    # Discount factor for future rewards
    gamma: float = 0.99
    # Batch size for training
    batch_size: int = 64
    # Number of episodes between target network updates
    # This is the number of games played, not the number of training steps
    update_target_every: int = 100
    # If True, the agent will receive a negative reward when game is lost
    assign_negative_reward: bool = False
    # If True, the agent is running in training mode
    training_mode: bool = False
    # If True, final reward will be multiplied by this value (positive or negative)
    final_reward_multiplier: float = 1.0


class AbstractTrainableAgent(Agent):
    """Base class for trainable agents using neural networks."""

    def __init__(
        self,
        board_size,
        max_walls,
        params: TrainableAgentParams = TrainableAgentParams(),
        **kwargs,
    ):
        super().__init__()
        self.board_size = board_size
        self.max_walls = max_walls
        self.initial_epsilon = params.epsilon
        self.epsilon = params.epsilon
        self.epsilon_min = params.epsilon_min
        self.epsilon_decay = params.epsilon_decay
        self.gamma = params.gamma
        self.batch_size = params.batch_size
        self.update_target_every = params.update_target_every
        self.assign_negative_reward = params.assign_negative_reward
        self.final_reward_multiplier = params.final_reward_multiplier
        self.training_mode = params.training_mode
        self.params = params
        self.action_size = self._calculate_action_size()

        # Setup device
        self.device = my_device()
        self.fetch_model_from_wand_and_update_params()

        # Initialize networks
        self.online_network = self._create_network()
        self.target_network = self._create_network()
        self.online_network.to(self.device)
        self.target_network.to(self.device)

        self.update_target_network()

        # Setup training components
        self.optimizer = self._create_optimizer()
        self.criterion = self._create_criterion()
        self.replay_buffer = ReplayBuffer(capacity=10000)
        self.episodes_rewards = []
        self.train_call_losses = []
        self.reset_episode_related_info()
        self.resolve_and_load_model()

    def reset_episode_related_info(self):
        self.current_episode_reward = 0
        self.player_id = None
        self.games_count = 0
        self.steps = 0

    def is_trainable(self):
        return True

    def start_game(self, game, player_id):
        self.reset_episode_related_info()
        self.player_id = player_id

    def end_game(self, game):
        """Store episode results and reset tracking"""
        self.episodes_rewards.append(self.current_episode_reward)
        self.games_count += 1
        self._update_epsilon()
        if (self.games_count % self.update_target_every) == 0:
            self.update_target_network()

    def handle_opponent_step_outcome(self, observation_before_action, action, game):
        pass

    def adjust_reward(self, r, game):
        if game.is_done():
            r *= self.final_reward_multiplier
        return r

    def handle_step_outcome(self, observation_before_action, action, game):
        self.steps += 1
        if not self.training_mode:
            return
        reward = self.adjust_reward(game.rewards[self.player_id], game)

        # Handle end of episode
        if action is None:
            if self.assign_negative_reward and len(self.replay_buffer) > 0:
                last = self.replay_buffer.get_last()
                last[2] = reward  # update final reward
                last[4] = 1.0  # mark as done
                self.current_episode_reward += reward
            return

        state_before_action = self.observation_to_tensor(observation_before_action)
        state_after_action = self.observation_to_tensor(game.observe(self.player_id))
        done = game.is_done()
        self.current_episode_reward += reward

        self.replay_buffer.add(
            state_before_action.cpu().numpy(),
            self.convert_to_tensor_index_from_action(action),
            reward,
            state_after_action.cpu().numpy()
            if state_after_action is not None
            else np.zeros_like(state_before_action.cpu().numpy()),
            float(done),
        )

        if len(self.replay_buffer) > self.batch_size:
            loss = self.train(self.batch_size)
            if loss is not None:
                self.train_call_losses.append(loss)

    def compute_loss_and_reward(self, length: int) -> Tuple[float, float]:
        avg_reward = (
            sum(self.episodes_rewards[-length:]) / min(length, len(self.episodes_rewards))
            if self.episodes_rewards
            else 0.0
        )
        avg_loss = (
            sum(self.train_call_losses[-length:]) / min(length, len(self.train_call_losses))
            if self.train_call_losses
            else 0.0
        )

        return avg_loss, avg_reward

    def model_hyperparameters(self):
        return {}

    def _calculate_action_size(self):
        """Calculate the size of the action space."""
        raise NotImplementedError("Subclasses must implement _calculate_action_size")

    def _create_network(self):
        """Create the neural network model."""
        raise NotImplementedError("Subclasses must implement _create_network")

    def _create_optimizer(self):
        """Create the optimizer for training."""
        return optim.Adam(self.online_network.parameters(), lr=0.001)

    def _create_criterion(self):
        """Create the loss criterion."""
        return nn.MSELoss().to(self.device)

    def observation_to_tensor(self, observation):
        """Convert observation to tensor format."""
        raise NotImplementedError("Subclasses must implement observation_to_tensor")

    def update_target_network(self):
        """Copy parameters from online network to target network."""
        self.target_network.load_state_dict(self.online_network.state_dict())

    def get_action(self, game):
        """Select an action using epsilon-greedy policy."""
        observation, _, termination, truncation, _ = game.last()
        if termination or truncation:
            return None

        mask = observation["action_mask"]

        if random.random() < self.epsilon:
            # print(f"rnd-mask: {mask}")
            valid_actions = self._get_valid_actions(mask)
            return self._select_random_action(valid_actions)

        return self._get_best_action(game, observation, mask)

    def _get_valid_actions(self, mask):
        """Get valid actions from the action mask."""
        return np.where(mask == 1)[0]

    def _select_random_action(self, valid_actions):
        """Select a random action from valid actions."""
        return np.random.choice(valid_actions)

    def convert_action_mask_to_tensor(self, mask):
        return torch.tensor(mask, dtype=torch.float32, device=self.device)

    def convert_to_action_from_tensor_index(self, action_index_in_tensor):
        return action_index_in_tensor

<<<<<<< HEAD
    def convert_to_tensor_index_from_action(self, action):
        return action

    def _log_action(self, q_values):
=======
    def _log_action(self, game, q_values):
>>>>>>> 9a262aa7
        if not self.action_log.is_enabled():
            return

        self.action_log.clear()

        # Log the 5 best actions, as long as the value is > -100 (arbitrary value)
        top_values, top_indices = torch.topk(q_values, min(5, len(q_values)))
        scores = {
            game.action_index_to_params(int(self.convert_to_action_from_tensor_index(i.item()))): v.item()
            for v, i in zip(top_values, top_indices)
            if v.item() >= -100
        }
        self.action_log.action_score_ranking(scores)

    def _get_best_action(self, game, observation, mask):
        """Get the best action based on Q-values."""
        state = self.observation_to_tensor(observation)
        with torch.no_grad():
            q_values = self.online_network(state)

        mask_tensor = self.convert_action_mask_to_tensor(mask)
        q_values = q_values * mask_tensor - 1e9 * (1 - mask_tensor)
        self._log_action(game, q_values)

        selected_action = torch.argmax(q_values).item()
        idx = self.convert_to_action_from_tensor_index(selected_action)
        assert mask[idx] == 1
        return idx

    def train(self, batch_size):
        """Train the network on a batch of samples."""
        if len(self.replay_buffer) < batch_size:
            return

        batch = self.replay_buffer.sample(batch_size)
        loss = self._train_on_batch(batch)

        return loss

    def _train_on_batch(self, batch):
        """Train the network on a single batch."""
        states, actions, rewards, next_states, dones = self._prepare_batch(batch)

        current_q_values = self._compute_current_q_values(states, actions)
        target_q_values = self._compute_target_q_values(rewards, next_states, dones)

        loss = self._update_network(current_q_values, target_q_values)
        return loss

    def _prepare_batch(self, batch):
        """Prepare batch data for training."""
        states, actions, rewards, next_states, dones = zip(*batch)

        states = torch.stack([torch.FloatTensor(s).to(self.device) for s in states])
        actions = torch.LongTensor(actions).to(self.device).unsqueeze(1)
        rewards = torch.FloatTensor(rewards).to(self.device)
        next_states = torch.stack([torch.FloatTensor(s).to(self.device) for s in next_states])
        dones = torch.FloatTensor(dones).to(self.device)

        return states, actions, rewards, next_states, dones

    def _compute_current_q_values(self, states, actions):
        """Compute current Q-values."""
        return self.online_network(states).gather(1, actions).squeeze()

    def _compute_target_q_values(self, rewards, next_states, dones):
        """Compute target Q-values."""
        with torch.no_grad():
            next_q_values = self.target_network(next_states).max(1)[0]
            return rewards + (1 - dones) * self.gamma * next_q_values

    def _update_network(self, current_q_values, target_q_values):
        """Update the network using computed Q-values."""
        loss = self.criterion(current_q_values, target_q_values)
        self.optimizer.zero_grad()
        loss.backward()
        self.optimizer.step()
        return loss.item()

    def _update_epsilon(self):
        """Update epsilon value for exploration."""
        self.epsilon = max(self.epsilon_min, self.epsilon * self.epsilon_decay)

    def version(self):
        raise NotImplementedError("Trainable agents should return a version")

    def model_id(self):
        return f"{self.model_name()}_B{self.board_size}W{self.max_walls}_mv{self.version()}"

    def model_name(self):
        raise NotImplementedError("Trainable agents should return a model name")

    def wandb_local_filename(self, artifact: wandb.Artifact) -> str:
        return f"{self.model_id()}_{artifact.digest[:5]}.{self.get_model_extension()}"

    def resolve_filename(self, suffix):
        return f"{self.model_id()}_{suffix}.{self.get_model_extension()}"

    def save_model(self, path):
        """Save the model to disk."""
        # Create directory for saving models if it doesn't exist
        os.makedirs(Path(path).absolute().parents[0], exist_ok=True)
        torch.save(self.online_network.state_dict(), path)

    def load_model(self, path):
        """Load the model from disk."""
        print(f"Loading pre-trained model from {path}")
        self.online_network.load_state_dict(torch.load(path, map_location=my_device()))
        self.update_target_network()

    def resolve_and_load_model(self):
        """Figure out what model needs to be loaded based on the settings and loads it."""
        if self.params.model_filename:
            filename = self.params.model_filename
        else:
            # If no filename is passed in training mode, assume we are not loading a model
            if self.training_mode:
                return

            # If it's not training mode, we definitely need to load a pretrained model, so try the
            # default path for local files
            filename = resolve_path(self.params.model_dir, self.resolve_filename("final"))

        if not os.path.exists(filename):
            raise FileNotFoundError(f"Model file {filename} not found.")

        self.load_model(filename)

    @classmethod
    def params_class(cls):
        raise NotImplementedError("Trainable agents must implement method params_class")

    @classmethod
    def get_model_extension(cls):
        return "pt"

    def fetch_model_from_wand_and_update_params(self):
        """
        This function doesn't do anything if wandb_alias is not set in self.params.
        Otherwise, it will download the file if there's not a local copy.
        The params are updated to the artifact metadata.

        """
        alias = self.params.wandb_alias
        if not alias:
            return

        api = wandb.Api()
        artifact = api.artifact(f"the-lazy-learning-lair/deep_quoridor/{self.model_id()}:{alias}", type="model")
        local_filename = resolve_path(self.params.wandb_dir, self.wandb_local_filename(artifact))

        self.params = self.params_class()(**artifact.metadata)
        self.params.model_filename = str(local_filename)

        if os.path.exists(local_filename):
            return local_filename

        with tempfile.TemporaryDirectory() as tmpdir:
            artifact_dir = artifact.download(root=tmpdir)

            # NOTE: This picks the first .pt file it finds in the artifact
            tmp_filename = next(Path(artifact_dir).glob(f"**/*.{self.get_model_extension()}"), None)
            if tmp_filename is None:
                raise FileNotFoundError(f"No model file found in artifact {artifact.name}")

            os.rename(tmp_filename, local_filename)

            print(f"Model downloaded from wandb to {local_filename}")<|MERGE_RESOLUTION|>--- conflicted
+++ resolved
@@ -230,14 +230,10 @@
     def convert_to_action_from_tensor_index(self, action_index_in_tensor):
         return action_index_in_tensor
 
-<<<<<<< HEAD
     def convert_to_tensor_index_from_action(self, action):
         return action
 
-    def _log_action(self, q_values):
-=======
     def _log_action(self, game, q_values):
->>>>>>> 9a262aa7
         if not self.action_log.is_enabled():
             return
 
