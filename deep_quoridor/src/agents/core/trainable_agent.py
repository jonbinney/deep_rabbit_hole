--- conflicted
+++ resolved
@@ -212,13 +212,8 @@
     ):
         pass
 
-<<<<<<< HEAD
-    def _adjust_reward(self, r, game):
-        if game.is_done():
-=======
     def adjust_reward(self, r, done):
         if done:
->>>>>>> 20053a2e
             r *= self.final_reward_multiplier
         return r
 
@@ -234,13 +229,6 @@
         self.steps += 1
         if not self.training_mode:
             return
-<<<<<<< HEAD
-        reward = self._handle_step_outcome_all(observation_before_action, action, game, self.player_id)
-        self.current_episode_reward += reward
-
-    def _handle_step_outcome_all(self, observation_before_action, action, game, player_id):
-        reward = self._adjust_reward(game.rewards[player_id], game)
-=======
         reward = self.handle_step_outcome_all(
             observation_before_action,
             opponent_observation_after_action,
@@ -264,7 +252,6 @@
     ):
         # reward = self.adjust_reward(game.rewards[player_id], game)
         reward = self.adjust_reward(reward, done)
->>>>>>> 20053a2e
 
         # Handle end of episode
         if action is None:
@@ -278,25 +265,14 @@
                     return reward
             return 0
 
-<<<<<<< HEAD
-        state_before_action = self._observation_to_tensor(observation_before_action, player_id)
-        state_after_action = self._observation_to_tensor(game.observe(player_id), player_id)
-        opponent_state = game.observe(self.get_opponent_player_id(player_id))
-=======
         state_before_action = self.observation_to_tensor(observation_before_action["observation"], agent_id)
         state_after_action = self.observation_to_tensor(observation_after_action["observation"], agent_id)
->>>>>>> 20053a2e
         next_state_mask = None
         if self.params.mask_targetq:
             # next action mask is stored with the same rotation of the next state
             # if we want to mask actions on next state
-<<<<<<< HEAD
-            next_state_mask = self._convert_action_mask_to_tensor_for_player(
-                opponent_state["action_mask"], self.get_opponent_player_id(player_id)
-=======
             next_state_mask = self.convert_action_mask_to_tensor_for_player(
                 opponent_observation_after_action["action_mask"], self.get_opponent_player_id(agent_id)
->>>>>>> 20053a2e
             )
 
         # If next_state_mask is None, we just add a zero tensor. It is not really used anyway
@@ -304,11 +280,7 @@
         # store it and use it for training without running "matches" every time.
         self.replay_buffer.add(
             state_before_action.cpu().numpy(),
-<<<<<<< HEAD
-            self._convert_to_tensor_index_from_action(action, player_id),
-=======
             self.convert_to_tensor_index_from_action(action, agent_id),
->>>>>>> 20053a2e
             reward,
             state_after_action.cpu().numpy()
             if state_after_action is not None
@@ -402,11 +374,7 @@
         # Log the 5 best actions, as long as the value is > -100 (arbitrary value)
         top_values, top_indices = torch.topk(q_values, min(5, len(q_values)))
         scores = {
-<<<<<<< HEAD
-            game.action_index_to_params(int(self._convert_to_action_from_tensor_index(i.item()))): v.item()
-=======
             self.action_encoder.index_to_action(int(self.convert_to_action_from_tensor_index(i.item()))): v.item()
->>>>>>> 20053a2e
             for v, i in zip(top_values, top_indices)
             if v.item() >= -100
         }
