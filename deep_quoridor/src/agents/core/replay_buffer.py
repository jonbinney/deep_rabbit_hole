import random
from collections import deque


class ReplayBuffer:
    """Experience replay buffer to store and sample transitions."""

    def __init__(self, capacity):
        self.buffer = deque(maxlen=capacity)

<<<<<<< HEAD
    def add(self, state, action, reward, next_state, done):
        self.buffer.append([state, action, reward, next_state, done])
        if reward >= 10:
            self.buffer.append([state, action, reward, next_state, done])
            self.buffer.append([state, action, reward, next_state, done])
            self.buffer.append([state, action, reward, next_state, done])
            self.buffer.append([state, action, reward, next_state, done])
=======
    def add(self, state, action, reward, next_state, done, next_state_mask):
        self.buffer.append([state, action, reward, next_state, done, next_state_mask])
>>>>>>> cd787cea

    def sample(self, batch_size):
        return random.sample(self.buffer, batch_size)

    def get_last(self):
        return self.buffer[-1]

    def __len__(self):
        return len(self.buffer)<|MERGE_RESOLUTION|>--- conflicted
+++ resolved
@@ -8,18 +8,13 @@
     def __init__(self, capacity):
         self.buffer = deque(maxlen=capacity)
 
-<<<<<<< HEAD
-    def add(self, state, action, reward, next_state, done):
-        self.buffer.append([state, action, reward, next_state, done])
-        if reward >= 10:
-            self.buffer.append([state, action, reward, next_state, done])
-            self.buffer.append([state, action, reward, next_state, done])
-            self.buffer.append([state, action, reward, next_state, done])
-            self.buffer.append([state, action, reward, next_state, done])
-=======
     def add(self, state, action, reward, next_state, done, next_state_mask):
         self.buffer.append([state, action, reward, next_state, done, next_state_mask])
->>>>>>> cd787cea
+        if reward >= 10:
+            self.buffer.append([state, action, reward, next_state, done, next_state_mask])
+            self.buffer.append([state, action, reward, next_state, done, next_state_mask])
+            self.buffer.append([state, action, reward, next_state, done, next_state_mask])
+            self.buffer.append([state, action, reward, next_state, done, next_state_mask])
 
     def sample(self, batch_size):
         return random.sample(self.buffer, batch_size)
