--- conflicted
+++ resolved
@@ -57,16 +57,12 @@
 
     # Whether oppoments actions are used for training
     # This is used for training only, not for playing
-<<<<<<< HEAD
-    use_opponents_actions: bool = False
-=======
     # This should not be combined with assign_negative_reward
     use_opponents_actions: bool = False
 
     # Whether the target state generated for a player should match the source state of the opponent
     # in the next step. This should not be combined with assign_negative_reward
     target_as_source_for_opponent: bool = False
->>>>>>> fac5fcd5
 
     # Parameters used for training which are required to be used with the same set of values during training
     #  and playing are used to generate a 'key' to identify the model.
@@ -129,49 +125,13 @@
         # print(game.render())
         opponent_player = "player_1" if self.player_id == "player_0" else "player_0"
 
-<<<<<<< HEAD
-        reward = self.adjust_reward(game.rewards[opponent_player], game)
-
-        observation_after_action = game.observe(opponent_player)
-        state_before_action = self.observation_to_tensor_by_player(
-            opponent_observation_before_action, True, opponent_player
-        )
-        state_after_action = self.observation_to_tensor_by_player(observation_after_action, False, opponent_player)
-        done = game.is_done()
-
-        if opponent_player == "player_1" and self.params.rotate:
-            action = rotation.convert_original_action_index_to_rotated(self.board_size, action)
-
-        self.replay_buffer.add(
-            state_before_action.cpu().numpy(),
-            action,
-            reward,
-            state_after_action.cpu().numpy()
-            if state_after_action is not None
-            else np.zeros_like(state_before_action.cpu().numpy()),
-            float(done),
-        )
-
-        if len(self.replay_buffer) > self.batch_size:
-            loss = self.train(self.batch_size)
-            if loss is not None:
-                self.train_call_losses.append(loss)
-=======
         self.handle_step_outcome_all(opponent_observation_before_action, action, game, opponent_player)
->>>>>>> fac5fcd5
 
     def observation_to_tensor(self, observation, obs_player_id):
         """Convert the observation dict to a flat tensor."""
         obs = observation["observation"]
         obs_player_turn = 1 if obs["my_turn"] else 0
 
-<<<<<<< HEAD
-    def observation_to_tensor_by_player(self, observation, obs_player_turn, obs_player_id):
-        obs = observation["observation"]
-
-        # Rotate board and walls if needed for player_1
-        should_rotate = obs_player_id == "player_1" and self.params.rotate
-=======
         should_rotate = False
         if self.params.rotate and not self.params.target_as_source_for_opponent:
             should_rotate = obs_player_id == "player_1"
@@ -180,7 +140,6 @@
             # This ensures board always faces to the player that will act on it
             should_rotate = (obs_player_id == "player_1") ^ (not obs_player_turn)
 
->>>>>>> fac5fcd5
         board = rotation.rotate_board(obs["board"]) if should_rotate else obs["board"]
         walls = rotation.rotate_walls(obs["walls"]) if should_rotate else obs["walls"]
 
@@ -192,18 +151,11 @@
         player_walls = np.array([obs["my_walls_remaining"]])
         opponent_walls = np.array([obs["opponent_walls_remaining"]])
 
-<<<<<<< HEAD
-        # Swap positions and walls if not player's turn and include_turn is True
-        # if not is_player_turn and self.params.turn:
-        #    my_walls, opponent_walls = opponent_walls, my_walls
-        #    player_board, opponent_board = opponent_board, player_board
-=======
         # Swap boards and walls if not player's turn. It means this is a target state
         # Target states are played by the opponents, so board and walls should be in the opponents POV
         if not obs_player_turn and self.params.target_as_source_for_opponent:
             player_walls, opponent_walls = opponent_walls, player_walls
             player_board, opponent_board = opponent_board, player_board
->>>>>>> fac5fcd5
 
         # Prepare board representation
         board = np.stack([player_board, opponent_board]) if self.params.split else board
@@ -235,22 +187,7 @@
 
         return rotation.convert_rotated_action_index_to_original(self.board_size, action_index_in_tensor)
 
-<<<<<<< HEAD
-    def convert_to_tensor_index_from_action(self, action):
-        if self.player_id == "player_0" or not self.params.rotate:
-            return super().convert_to_tensor_index_from_action(action)
-        return rotation.convert_original_action_index_to_rotated(self.board_size, action)
-
-    def yaml_config(self) -> str:
-        config = {
-            "board_size": self.board_size,
-            "max_walls": self.max_walls,
-            "params": asdict(self.params),
-        }
-        return yaml.dump(config, indent=2)
-=======
     def convert_to_tensor_index_from_action(self, action, action_player_id):
         if action_player_id == "player_0" or not self.params.rotate:
             return super().convert_to_tensor_index_from_action(action, action_player_id)
-        return rotation.convert_original_action_index_to_rotated(self.board_size, action)
->>>>>>> fac5fcd5
+        return rotation.convert_original_action_index_to_rotated(self.board_size, action)