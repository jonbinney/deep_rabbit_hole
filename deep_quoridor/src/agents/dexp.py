import copy
from dataclasses import dataclass

import numpy as np
import torch
import torch.nn as nn
from utils import my_device
from utils.misc import get_opponent_player_id

from agents.core import AbstractTrainableAgent, rotation
from agents.core.trainable_agent import TrainableAgentParams


class DExpNetwork(nn.Module):
    """
    Neural network model for Deep Q-learning.
    Takes observation from the Quoridor game and outputs Q-values for each action.
    """

    def __init__(self, board_size, action_size, split_board, include_turn, nn_version):
        super(DExpNetwork, self).__init__()

        # Calculate input dimensions based on observation space
        # Board is board_size x board_size with 2 channels (player position and opponent position)
        # Walls are (board_size-1) x (board_size-1) with 2 channels (vertical and horizontal walls)
        board_input_size = board_size * board_size * (2 if split_board else 1)
        walls_input_size = (board_size - 1) * (board_size - 1) * 2

        # Additional features: walls remaining for both players
        # turn, board player, board opponent, wall positions, my remaining walls, opponent's remaining walls
        flat_input_size = board_input_size + walls_input_size + (3 if include_turn else 2)

        if nn_version == "3":
            self.model = nn.Sequential(
                nn.Linear(flat_input_size, 1024),
                nn.ReLU(),
                nn.Linear(1024, 2048),
                nn.ReLU(),
                nn.Linear(2048, 1024),
                nn.ReLU(),
                nn.Linear(1024, action_size),
            )
        elif nn_version == "4":
            # Define network architecture
            self.model = nn.Sequential(
                nn.Linear(flat_input_size, 512),
                nn.ReLU(),
                nn.Dropout(0.1),
                nn.Linear(512, 256),
                nn.ReLU(),
                nn.Dropout(0.1),
                nn.Linear(256, 256),
                nn.ReLU(),
                nn.Linear(256, action_size),
            )
        else:
            raise RuntimeError(f"Model version does not exist: {nn_version}")

        self.model.to(my_device())

    def forward(self, x):
        return self.model(x)


@dataclass
class DExpAgentParams(TrainableAgentParams):
    # Indicates whether to rotate the board for player_1
    rotate: bool = False
    # Indicates whether to include the turn information in tensor
    turn: bool = False
    # Indicates whether to split the board into two channels (one for each player)
    split: bool = False

    # Whether oppoments actions are used for training
    # This is used for training only, not for playing
    # This should not be combined with assign_negative_reward
    use_opponents_actions: bool = False

    # Whether the target state generated for a player should match the source state of the opponent
    # in the next step. This should not be combined with assign_negative_reward
    target_as_source_for_opponent: bool = False

    # Parameters used for training which are required to be used with the same set of values during training
    #  and playing are used to generate a 'key' to identify the model.
    def __str__(self):
        return f"{int(self.rotate)}{int(self.turn)}{int(self.split)}{'1' if self.target_as_source_for_opponent else ''}"

    @classmethod
    def training_only_params(cls) -> set[str]:
        """
        Returns a set of parameters that are used only during training.
        These parameters should not be used during playing.
        """
        return super().training_only_params() | {
            "use_opponents_actions",
        }


class DExpAgent(AbstractTrainableAgent):
    """Diego experimental Agent using DRL."""

    def check_congiguration(self):
        """
        Check the configuration of the agent.
        This is used to check if the agent is configured correctly.
        """
        if self.params.use_opponents_actions and self.params.assign_negative_reward:
            raise ValueError("use_opponents_actions and assign_negative_reward cannot be used together. ")
        if self.params.target_as_source_for_opponent and self.params.assign_negative_reward:
            raise ValueError("target_as_source_for_opponent and assign_negative_reward cannot be used together. ")

    def __init__(
        self,
        params=DExpAgentParams(),
        **kwargs,
    ):
        super().__init__(params=params, **kwargs)
        self.check_congiguration()

    def name(self):
        if self.params.nick:
            return self.params.nick
        return f"dexp ({self.params})"

    def model_name(self):
        return "dexp"

    @classmethod
    def params_class(cls):
        return DExpAgentParams

    def version(self):
        """Bump this version when compatibility with saved models is broken"""
        return 4

    def resolve_filename(self, suffix):
        return f"{self.model_id()}_C{self.params}_{suffix}.pt"

    def _calculate_action_size(self):
        """Calculate the size of the action space."""
        return self.board_size**2 + (self.board_size - 1) ** 2 * 2

    def _create_network(self):
        """Create the neural network model."""
        return DExpNetwork(
            self.board_size,
            self.action_size,
            self.params.split,
            self.params.turn,
            self.params.nn_version if self.params.nn_version is not None else "4",
        )

    def handle_opponent_step_outcome(
        self,
        opponent_observation_before_action,
        my_observation_after_opponent_action,
        opponent_observation_after_action,
        opponent_reward,
        opponent_action,
        done=False,
    ):
        if not self.training_mode or not self.params.use_opponents_actions:
            return

        self._handle_step_outcome_all(
            opponent_observation_before_action,
            my_observation_after_opponent_action,
            opponent_observation_after_action,
            opponent_reward,
            opponent_action,
            get_opponent_player_id(self.player_id),
            done,
        )

    def _observation_to_tensor(self, observation, obs_player_id):
        """Convert the observation dict to a flat tensor."""
        obs_player_turn = 1 if observation["my_turn"] else 0

        should_rotate = False
        if self.params.rotate and not self.params.target_as_source_for_opponent:
            should_rotate = obs_player_id == "player_1"
        elif self.params.rotate and self.params.target_as_source_for_opponent:
            # Rotate board and walls if needed for player_1 xor (not players turn)
            # This ensures board always faces to the player that will act on it
            should_rotate = (obs_player_id == "player_1") ^ (not obs_player_turn)

        board = rotation.rotate_board(observation["board"]) if should_rotate else observation["board"]
        walls = rotation.rotate_walls(observation["walls"]) if should_rotate else observation["walls"]

        # Create position matrices for player and opponent
        player_board = (board == 1).astype(np.float32)
        opponent_board = (board == 2).astype(np.float32)

        # Get wall counts
        player_walls = np.array([observation["my_walls_remaining"]])
        opponent_walls = np.array([observation["opponent_walls_remaining"]])

        # Swap boards and walls if not player's turn. It means this is a target state
        # Target states are played by the opponents, so board and walls should be in the opponents POV
        if not obs_player_turn and self.params.target_as_source_for_opponent:
            player_walls, opponent_walls = opponent_walls, player_walls
            player_board, opponent_board = opponent_board, player_board

        # Prepare board representation
        board = np.stack([player_board, opponent_board]) if self.params.split else board

        # Flatten all components
        board_flat = board.flatten()
        walls_flat = walls.flatten()
        turn_info = [obs_player_turn] if self.params.turn else []

        # Combine all features into single tensor
        flat_obs = np.concatenate([turn_info, board_flat, walls_flat, player_walls, opponent_walls])
        # print(f"Obs {flat_obs}")
        return torch.FloatTensor(flat_obs).to(self.device)

    def _convert_action_mask_to_tensor_for_player(self, mask, player_id):
        """
        Convert action mask to tensor, rotating it for player_1.
        This method should be call only when it is agent's turn.
        """
        if player_id == "player_0" or not self.params.rotate:
            return torch.tensor(mask, dtype=torch.float32, device=self.device)
        rotated_mask = rotation.rotate_action_mask(self.board_size, mask)
        return torch.tensor(rotated_mask, dtype=torch.float32, device=self.device)

    def _convert_to_action_from_tensor_index_for_player(self, action_index_in_tensor, player_id):
        if player_id == "player_0" or not self.params.rotate:
            return super()._convert_to_action_from_tensor_index_for_player(action_index_in_tensor, player_id)

        return rotation.convert_rotated_action_index_to_original(self.board_size, action_index_in_tensor)

    def _convert_to_tensor_index_from_action(self, action, action_player_id):
        if action_player_id == "player_0" or not self.params.rotate:
<<<<<<< HEAD
            return super().convert_to_tensor_index_from_action(action, action_player_id)
        return rotation.convert_original_action_index_to_rotated(self.board_size, action)

    def new_mimic_model(self):
        """Create a new mimic model for the agent."""
        p = copy.deepcopy(self.params)
        p.epsilon = 0
        agent = DExpAgent(
            params=p,
            board_size=self.board_size,
            max_walls=self.max_walls,
            training_mode=False,
            device=self.device,
        )
        agent.online_network = self.online_network
        agent.target_network = self.target_network
        agent.replay_buffer = self.replay_buffer
        agent.optimizer = self.optimizer
        agent.criterion = self.criterion
        agent.params.nick = self.params.nick + "_mimic"
        p.training_mode = False
        agent.training_mode = False
        return agent
=======
            return super()._convert_to_tensor_index_from_action(action, action_player_id)
        return rotation.convert_original_action_index_to_rotated(self.board_size, action)
>>>>>>> 3c6e8b43
<|MERGE_RESOLUTION|>--- conflicted
+++ resolved
@@ -232,8 +232,7 @@
 
     def _convert_to_tensor_index_from_action(self, action, action_player_id):
         if action_player_id == "player_0" or not self.params.rotate:
-<<<<<<< HEAD
-            return super().convert_to_tensor_index_from_action(action, action_player_id)
+            return super()._convert_to_tensor_index_from_action(action, action_player_id)
         return rotation.convert_original_action_index_to_rotated(self.board_size, action)
 
     def new_mimic_model(self):
@@ -255,8 +254,4 @@
         agent.params.nick = self.params.nick + "_mimic"
         p.training_mode = False
         agent.training_mode = False
-        return agent
-=======
-            return super()._convert_to_tensor_index_from_action(action, action_player_id)
-        return rotation.convert_original_action_index_to_rotated(self.board_size, action)
->>>>>>> 3c6e8b43
+        return agent