from dataclasses import dataclass

import numpy as np
import torch
import torch.nn as nn
from utils import my_device

from agents.core import AbstractTrainableAgent, rotation
from agents.core.trainable_agent import TrainableAgentParams


class DExpNetwork(nn.Module):
    """
    Neural network model for Deep Q-learning.
    Takes observation from the Quoridor game and outputs Q-values for each action.
    """

    def __init__(self, board_size, action_size, split_board, include_turn):
        super(DExpNetwork, self).__init__()

        # Calculate input dimensions based on observation space
        # Board is board_size x board_size with 2 channels (player position and opponent position)
        # Walls are (board_size-1) x (board_size-1) with 2 channels (vertical and horizontal walls)
        board_input_size = board_size * board_size * (2 if split_board else 1)
        walls_input_size = (board_size - 1) * (board_size - 1) * 2

        # Additional features: walls remaining for both players
        # turn, board player, board opponent, wall positions, my remaining walls, opponent's remaining walls
        flat_input_size = board_input_size + walls_input_size + (3 if include_turn else 2)

        # Define network architecture
        self.model = nn.Sequential(
            nn.Linear(flat_input_size, 2048),
            nn.ReLU(),
<<<<<<< HEAD
            nn.Linear(2048, 2048),
            nn.ReLU(),
            nn.Linear(2048, 1024),
=======
            nn.Linear(2048, 4096),
>>>>>>> a1fcbebe
            nn.ReLU(),
            nn.Linear(4096, 4096),
            nn.ReLU(),
            nn.Linear(4096, 2048),
            nn.ReLU(),
            nn.Linear(2048, action_size),
        )
        self.model.to(my_device())

    def forward(self, x):
        return self.model(x)


@dataclass
class DExpAgentParams(TrainableAgentParams):
    # Indicates whether to rotate the board for player_1
    rotate: bool = False
    # Indicates whether to include the turn information in tensor
    turn: bool = False
    # Indicates whether to split the board into two channels (one for each player)
    split: bool = False

    # Whether oppoments actions are used for training
    # This is used for training only, not for playing
    # This should not be combined with assign_negative_reward
    use_opponents_actions: bool = False

    # Whether the target state generated for a player should match the source state of the opponent
    # in the next step. This should not be combined with assign_negative_reward
    target_as_source_for_opponent: bool = False

    # Parameters used for training which are required to be used with the same set of values during training
    #  and playing are used to generate a 'key' to identify the model.
    def __str__(self):
        return f"{int(self.rotate)}{int(self.turn)}{int(self.split)}{'1' if self.target_as_source_for_opponent else ''}"

    def training_only_params(cls) -> set[str]:
        """
        Returns a set of parameters that are used only during training.
        These parameters should not be used during playing.
        """
        return super().training_only_params() | {
            "use_opponents_actions",
        }


class DExpAgent(AbstractTrainableAgent):
    """Diego experimental Agent using DRL."""

    def check_congiguration(self):
        """
        Check the configuration of the agent.
        This is used to check if the agent is configured correctly.
        """
        if self.params.use_opponents_actions and self.params.assign_negative_reward:
            raise ValueError("use_opponents_actions and assign_negative_reward cannot be used together. ")
        if self.params.target_as_source_for_opponent and self.params.assign_negative_reward:
            raise ValueError("target_as_source_for_opponent and assign_negative_reward cannot be used together. ")

    def __init__(
        self,
        params=DExpAgentParams(),
        **kwargs,
    ):
        super().__init__(params=params, **kwargs)
        self.check_congiguration()

    def name(self):
        if self.params.nick:
            return self.params.nick
        return f"dexp ({self.params})"

    def model_name(self):
        return "dexp"

    @classmethod
    def params_class(cls):
        return DExpAgentParams

    def version(self):
        """Bump this version when compatibility with saved models is broken"""
        return 2

    def resolve_filename(self, suffix):
        return f"{self.model_id()}_C{self.params}_{suffix}.pt"

    def _calculate_action_size(self):
        """Calculate the size of the action space."""
        return self.board_size**2 + (self.board_size - 1) ** 2 * 2

    def _create_network(self):
        """Create the neural network model."""
        return DExpNetwork(self.board_size, self.action_size, self.params.split, self.params.turn)

    def handle_opponent_step_outcome(self, opponent_observation_before_action, action, game):
        if not self.training_mode or not self.params.use_opponents_actions:
            return

        # print(game.render())
        opponent_player = "player_1" if self.player_id == "player_0" else "player_0"

        self.handle_step_outcome_all(opponent_observation_before_action, action, game, opponent_player)

    def observation_to_tensor(self, observation, obs_player_id):
        """Convert the observation dict to a flat tensor."""
        obs = observation["observation"]
        obs_player_turn = 1 if obs["my_turn"] else 0

        should_rotate = False
        if self.params.rotate and not self.params.target_as_source_for_opponent:
            should_rotate = obs_player_id == "player_1"
        elif self.params.rotate and self.params.target_as_source_for_opponent:
            # Rotate board and walls if needed for player_1 xor (not players turn)
            # This ensures board always faces to the player that will act on it
            should_rotate = (obs_player_id == "player_1") ^ (not obs_player_turn)

        board = rotation.rotate_board(obs["board"]) if should_rotate else obs["board"]
        walls = rotation.rotate_walls(obs["walls"]) if should_rotate else obs["walls"]

        # Create position matrices for player and opponent
        player_board = (board == 1).astype(np.float32)
        opponent_board = (board == 2).astype(np.float32)

        # Get wall counts
        player_walls = np.array([obs["my_walls_remaining"]])
        opponent_walls = np.array([obs["opponent_walls_remaining"]])

        # Swap boards and walls if not player's turn. It means this is a target state
        # Target states are played by the opponents, so board and walls should be in the opponents POV
        if not obs_player_turn and self.params.target_as_source_for_opponent:
            player_walls, opponent_walls = opponent_walls, player_walls
            player_board, opponent_board = opponent_board, player_board

        # Prepare board representation
        board = np.stack([player_board, opponent_board]) if self.params.split else board

        # Flatten all components
        board_flat = board.flatten()
        walls_flat = walls.flatten()
        turn_info = [obs_player_turn] if self.params.turn else []

        # Combine all features into single tensor
        flat_obs = np.concatenate([turn_info, board_flat, walls_flat, player_walls, opponent_walls])
        # print(f"Obs {flat_obs}")
        return torch.FloatTensor(flat_obs).to(self.device)

    def convert_action_mask_to_tensor(self, mask):
        """
        Convert action mask to tensor, rotating it for player_1.
        This method should be call only when it is agent's turn.
        """
        if self.player_id == "player_0" or not self.params.rotate:
            return torch.tensor(mask, dtype=torch.float32, device=self.device)
        rotated_mask = rotation.rotate_action_mask(self.board_size, mask)
        return torch.tensor(rotated_mask, dtype=torch.float32, device=self.device)

    def convert_to_action_from_tensor_index(self, action_index_in_tensor):
        """Convert action index from rotated tensor back to original action space."""
        if self.player_id == "player_0" or not self.params.rotate:
            return super().convert_to_action_from_tensor_index(action_index_in_tensor)

        return rotation.convert_rotated_action_index_to_original(self.board_size, action_index_in_tensor)

    def convert_to_tensor_index_from_action(self, action, action_player_id):
        if action_player_id == "player_0" or not self.params.rotate:
            return super().convert_to_tensor_index_from_action(action, action_player_id)
        return rotation.convert_original_action_index_to_rotated(self.board_size, action)<|MERGE_RESOLUTION|>--- conflicted
+++ resolved
@@ -32,13 +32,7 @@
         self.model = nn.Sequential(
             nn.Linear(flat_input_size, 2048),
             nn.ReLU(),
-<<<<<<< HEAD
-            nn.Linear(2048, 2048),
-            nn.ReLU(),
-            nn.Linear(2048, 1024),
-=======
             nn.Linear(2048, 4096),
->>>>>>> a1fcbebe
             nn.ReLU(),
             nn.Linear(4096, 4096),
             nn.ReLU(),
