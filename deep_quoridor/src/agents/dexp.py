from dataclasses import dataclass

import numpy as np
import torch
import torch.nn as nn
from utils import my_device

from agents.core import AbstractTrainableAgent, rotation
from agents.core.trainable_agent import TrainableAgentParams


class DExpNetwork(nn.Module):
    """
    Neural network model for Deep Q-learning.
    Takes observation from the Quoridor game and outputs Q-values for each action.
    """

    def __init__(self, board_size, action_size, split_board, include_turn):
        super(DExpNetwork, self).__init__()

        # Calculate input dimensions based on observation space
        # Board is board_size x board_size with 2 channels (player position and opponent position)
        # Walls are (board_size-1) x (board_size-1) with 2 channels (vertical and horizontal walls)
        board_input_size = board_size * board_size * (2 if split_board else 1)
        walls_input_size = (board_size - 1) * (board_size - 1) * 2

        # Additional features: walls remaining for both players
        # turn, board player, board opponent, wall positions, my remaining walls, opponent's remaining walls
        flat_input_size = board_input_size + walls_input_size + (3 if include_turn else 2)

        # Define network architecture
        self.model = nn.Sequential(
            nn.Linear(flat_input_size, 2048),
            nn.ReLU(),
            nn.Linear(2048, 4096),
            nn.ReLU(),
            nn.Linear(4096, 4096),
            nn.ReLU(),
            nn.Linear(4096, 2048),
            nn.ReLU(),
            nn.Linear(2048, action_size),
        )
        self.model.to(my_device())

    def forward(self, x):
        return self.model(x)


@dataclass
class DExpAgentParams(TrainableAgentParams):
    # Indicates whether to rotate the board for player_1
    rotate: bool = False
    # Indicates whether to include the turn information in tensor
    turn: bool = False
    # Indicates whether to split the board into two channels (one for each player)
    split: bool = False

    # Whether oppoments actions are used for training
    # This is used for training only, not for playing
    # This should not be combined with assign_negative_reward
    use_opponents_actions: bool = False

    # Whether the target state generated for a player should match the source state of the opponent
    # in the next step. This should not be combined with assign_negative_reward
    target_as_source_for_opponent: bool = False

    # Parameters used for training which are required to be used with the same set of values during training
    #  and playing are used to generate a 'key' to identify the model.
    def __str__(self):
        return f"{int(self.rotate)}{int(self.turn)}{int(self.split)}{'1' if self.target_as_source_for_opponent else ''}"

    @classmethod
    def training_only_params(cls) -> set[str]:
        """
        Returns a set of parameters that are used only during training.
        These parameters should not be used during playing.
        """
        return super().training_only_params() | {
            "use_opponents_actions",
        }


class DExpAgent(AbstractTrainableAgent):
    """Diego experimental Agent using DRL."""

    def check_congiguration(self):
        """
        Check the configuration of the agent.
        This is used to check if the agent is configured correctly.
        """
        if self.params.use_opponents_actions and self.params.assign_negative_reward:
            raise ValueError("use_opponents_actions and assign_negative_reward cannot be used together. ")
        if self.params.target_as_source_for_opponent and self.params.assign_negative_reward:
            raise ValueError("target_as_source_for_opponent and assign_negative_reward cannot be used together. ")

    def __init__(
        self,
        params=DExpAgentParams(),
        **kwargs,
    ):
        super().__init__(params=params, **kwargs)
        self.check_congiguration()

    def name(self):
        if self.params.nick:
            return self.params.nick
        return f"dexp ({self.params})"

    def model_name(self):
        return "dexp"

    @classmethod
    def params_class(cls):
        return DExpAgentParams

    def version(self):
        """Bump this version when compatibility with saved models is broken"""
        return 2

    def resolve_filename(self, suffix):
        return f"{self.model_id()}_C{self.params}_{suffix}.pt"

    def _calculate_action_size(self):
        """Calculate the size of the action space."""
        return self.board_size**2 + (self.board_size - 1) ** 2 * 2

    def _create_network(self):
        """Create the neural network model."""
        return DExpNetwork(self.board_size, self.action_size, self.params.split, self.params.turn)

    def handle_opponent_step_outcome(
        self,
        opponent_observation_before_action,
        my_observation_after_opponent_action,
        opponent_observation_after_action,
        opponent_reward,
        opponent_action,
        done=False,
    ):
        if not self.training_mode or not self.params.use_opponents_actions:
            return

<<<<<<< HEAD
        self._handle_step_outcome_all(
            opponent_observation_before_action, action, game, self.get_opponent_player_id(self.player_id)
=======
        self.handle_step_outcome_all(
            opponent_observation_before_action,
            my_observation_after_opponent_action,
            opponent_observation_after_action,
            opponent_reward,
            opponent_action,
            self.get_opponent_player_id(self.agent_id),
            done,
>>>>>>> 20053a2e
        )

    def _observation_to_tensor(self, observation, obs_player_id):
        """Convert the observation dict to a flat tensor."""
        obs_player_turn = 1 if observation["my_turn"] else 0

        should_rotate = False
        if self.params.rotate and not self.params.target_as_source_for_opponent:
            should_rotate = obs_player_id == "player_1"
        elif self.params.rotate and self.params.target_as_source_for_opponent:
            # Rotate board and walls if needed for player_1 xor (not players turn)
            # This ensures board always faces to the player that will act on it
            should_rotate = (obs_player_id == "player_1") ^ (not obs_player_turn)

        board = rotation.rotate_board(observation["board"]) if should_rotate else observation["board"]
        walls = rotation.rotate_walls(observation["walls"]) if should_rotate else observation["walls"]

        # Create position matrices for player and opponent
        player_board = (board == 1).astype(np.float32)
        opponent_board = (board == 2).astype(np.float32)

        # Get wall counts
        player_walls = np.array([observation["my_walls_remaining"]])
        opponent_walls = np.array([observation["opponent_walls_remaining"]])

        # Swap boards and walls if not player's turn. It means this is a target state
        # Target states are played by the opponents, so board and walls should be in the opponents POV
        if not obs_player_turn and self.params.target_as_source_for_opponent:
            player_walls, opponent_walls = opponent_walls, player_walls
            player_board, opponent_board = opponent_board, player_board

        # Prepare board representation
        board = np.stack([player_board, opponent_board]) if self.params.split else board

        # Flatten all components
        board_flat = board.flatten()
        walls_flat = walls.flatten()
        turn_info = [obs_player_turn] if self.params.turn else []

        # Combine all features into single tensor
        flat_obs = np.concatenate([turn_info, board_flat, walls_flat, player_walls, opponent_walls])
        # print(f"Obs {flat_obs}")
        return torch.FloatTensor(flat_obs).to(self.device)

    def _convert_action_mask_to_tensor_for_player(self, mask, player_id):
        """
        Convert action mask to tensor, rotating it for player_1.
        This method should be call only when it is agent's turn.
        """
        if player_id == "player_0" or not self.params.rotate:
            return torch.tensor(mask, dtype=torch.float32, device=self.device)
        rotated_mask = rotation.rotate_action_mask(self.board_size, mask)
        return torch.tensor(rotated_mask, dtype=torch.float32, device=self.device)

    def _convert_to_action_from_tensor_index_for_player(self, action_index_in_tensor, player_id):
        if player_id == "player_0" or not self.params.rotate:
            return super()._convert_to_action_from_tensor_index_for_player(action_index_in_tensor, player_id)

        return rotation.convert_rotated_action_index_to_original(self.board_size, action_index_in_tensor)

    def _convert_to_tensor_index_from_action(self, action, action_player_id):
        if action_player_id == "player_0" or not self.params.rotate:
            return super()._convert_to_tensor_index_from_action(action, action_player_id)
        return rotation.convert_original_action_index_to_rotated(self.board_size, action)<|MERGE_RESOLUTION|>--- conflicted
+++ resolved
@@ -140,10 +140,6 @@
         if not self.training_mode or not self.params.use_opponents_actions:
             return
 
-<<<<<<< HEAD
-        self._handle_step_outcome_all(
-            opponent_observation_before_action, action, game, self.get_opponent_player_id(self.player_id)
-=======
         self.handle_step_outcome_all(
             opponent_observation_before_action,
             my_observation_after_opponent_action,
@@ -152,7 +148,6 @@
             opponent_action,
             self.get_opponent_player_id(self.agent_id),
             done,
->>>>>>> 20053a2e
         )
 
     def _observation_to_tensor(self, observation, obs_player_id):
