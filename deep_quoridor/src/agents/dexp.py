from dataclasses import dataclass

import numpy as np
import torch
import torch.nn as nn
from utils import my_device

from agents.core import AbstractTrainableAgent, rotation
from agents.core.trainable_agent import TrainableAgentParams


class DExpNetwork(nn.Module):
    """
    Neural network model for Deep Q-learning.
    Takes observation from the Quoridor game and outputs Q-values for each action.
    """

    def __init__(self, board_size, action_size, split_board, include_turn):
        super(DExpNetwork, self).__init__()

        # Calculate input dimensions based on observation space
        # Board is board_size x board_size with 2 channels (player position and opponent position)
        # Walls are (board_size-1) x (board_size-1) with 2 channels (vertical and horizontal walls)
        board_input_size = board_size * board_size * (2 if split_board else 1)
        walls_input_size = (board_size - 1) * (board_size - 1) * 2

        # Additional features: walls remaining for both players
        # turn, board player, board opponent, wall positions, my remaining walls, opponent's remaining walls
        flat_input_size = board_input_size + walls_input_size + (3 if include_turn else 2)

        # Define network architecture
        self.model = nn.Sequential(
            nn.Linear(flat_input_size, 2048),
            nn.ReLU(),
            nn.Linear(2048, 4096),
            nn.ReLU(),
            nn.Linear(4096, 4096),
            nn.ReLU(),
            nn.Linear(4096, 2048),
            nn.ReLU(),
            nn.Linear(2048, action_size),
        )
        self.model.to(my_device())

    def forward(self, x):
        return self.model(x)


@dataclass
class DExpAgentParams(TrainableAgentParams):
    # Indicates whether to rotate the board for player_1
    rotate: bool = False
    # Indicates whether to include the turn information in tensor
    turn: bool = False
    # Indicates whether to split the board into two channels (one for each player)
    split: bool = False

    # Whether oppoments actions are used for training
    # This is used for training only, not for playing
    # This should not be combined with assign_negative_reward
    use_opponents_actions: bool = False

    # Whether the target state generated for a player should match the source state of the opponent
    # in the next step. This should not be combined with assign_negative_reward
    target_as_source_for_opponent: bool = False

    # Parameters used for training which are required to be used with the same set of values during training
    #  and playing are used to generate a 'key' to identify the model.
    def __str__(self):
        return f"{int(self.rotate)}{int(self.turn)}{int(self.split)}{'1' if self.target_as_source_for_opponent else ''}"

    def training_only_params(cls) -> set[str]:
        """
        Returns a set of parameters that are used only during training.
        These parameters should not be used during playing.
        """
        return super().training_only_params() | {
            "use_opponents_actions",
        }


class DExpAgent(AbstractTrainableAgent):
    """Diego experimental Agent using DRL."""

    def check_congiguration(self):
        """
        Check the configuration of the agent.
        This is used to check if the agent is configured correctly.
        """
        if self.params.use_opponents_actions and self.params.assign_negative_reward:
            raise ValueError("use_opponents_actions and assign_negative_reward cannot be used together. ")
        if self.params.target_as_source_for_opponent and self.params.assign_negative_reward:
            raise ValueError("target_as_source_for_opponent and assign_negative_reward cannot be used together. ")

    def __init__(
        self,
        params=DExpAgentParams(),
        **kwargs,
    ):
        super().__init__(params=params, **kwargs)
        self.check_congiguration()

    def name(self):
        if self.params.nick:
            return self.params.nick
        return f"dexp ({self.params})"

    def model_name(self):
        return "dexp"

    @classmethod
    def params_class(cls):
        return DExpAgentParams

    def version(self):
        """Bump this version when compatibility with saved models is broken"""
        return 2

    def resolve_filename(self, suffix):
        return f"{self.model_id()}_C{self.params}_{suffix}.pt"

    def _calculate_action_size(self):
        """Calculate the size of the action space."""
        return self.board_size**2 + (self.board_size - 1) ** 2 * 2

    def _create_network(self):
        """Create the neural network model."""
        return DExpNetwork(self.board_size, self.action_size, self.params.split, self.params.turn)

    def handle_opponent_step_outcome(self, opponent_observation_before_action, action, game):
        if not self.training_mode or not self.params.use_opponents_actions:
            return

<<<<<<< HEAD
        # print(game.render())
        opponent_player = "player_1" if self.player_id == "player_0" else "player_0"

        self.handle_step_outcome_all(opponent_observation_before_action, action, game, opponent_player)
=======
        self.handle_step_outcome_all(
            opponent_observation_before_action, action, game, self.get_opponent_player_id(self.player_id)
        )
>>>>>>> cd787cea

    def observation_to_tensor(self, observation, obs_player_id):
        """Convert the observation dict to a flat tensor."""
        obs = observation["observation"]
        obs_player_turn = 1 if obs["my_turn"] else 0

        should_rotate = False
        if self.params.rotate and not self.params.target_as_source_for_opponent:
            should_rotate = obs_player_id == "player_1"
        elif self.params.rotate and self.params.target_as_source_for_opponent:
            # Rotate board and walls if needed for player_1 xor (not players turn)
            # This ensures board always faces to the player that will act on it
            should_rotate = (obs_player_id == "player_1") ^ (not obs_player_turn)

        board = rotation.rotate_board(obs["board"]) if should_rotate else obs["board"]
        walls = rotation.rotate_walls(obs["walls"]) if should_rotate else obs["walls"]

        # Create position matrices for player and opponent
        player_board = (board == 1).astype(np.float32)
        opponent_board = (board == 2).astype(np.float32)

        # Get wall counts
        player_walls = np.array([obs["my_walls_remaining"]])
        opponent_walls = np.array([obs["opponent_walls_remaining"]])

        # Swap boards and walls if not player's turn. It means this is a target state
        # Target states are played by the opponents, so board and walls should be in the opponents POV
        if not obs_player_turn and self.params.target_as_source_for_opponent:
            player_walls, opponent_walls = opponent_walls, player_walls
            player_board, opponent_board = opponent_board, player_board

        # Prepare board representation
        board = np.stack([player_board, opponent_board]) if self.params.split else board

        # Flatten all components
        board_flat = board.flatten()
        walls_flat = walls.flatten()
        turn_info = [obs_player_turn] if self.params.turn else []

        # Combine all features into single tensor
        flat_obs = np.concatenate([turn_info, board_flat, walls_flat, player_walls, opponent_walls])
        # print(f"Obs {flat_obs}")
        return torch.FloatTensor(flat_obs).to(self.device)

    def convert_action_mask_to_tensor_for_player(self, mask, player_id):
        """
        Convert action mask to tensor, rotating it for player_1.
        This method should be call only when it is agent's turn.
        """
        if player_id == "player_0" or not self.params.rotate:
            return torch.tensor(mask, dtype=torch.float32, device=self.device)
        rotated_mask = rotation.rotate_action_mask(self.board_size, mask)
        return torch.tensor(rotated_mask, dtype=torch.float32, device=self.device)

    def convert_to_action_from_tensor_index(self, action_index_in_tensor):
        """Convert action index from rotated tensor back to original action space."""
        if self.player_id == "player_0" or not self.params.rotate:
            return super().convert_to_action_from_tensor_index(action_index_in_tensor)

        return rotation.convert_rotated_action_index_to_original(self.board_size, action_index_in_tensor)

    def convert_to_tensor_index_from_action(self, action, action_player_id):
        if action_player_id == "player_0" or not self.params.rotate:
            return super().convert_to_tensor_index_from_action(action, action_player_id)
        return rotation.convert_original_action_index_to_rotated(self.board_size, action)<|MERGE_RESOLUTION|>--- conflicted
+++ resolved
@@ -131,16 +131,9 @@
         if not self.training_mode or not self.params.use_opponents_actions:
             return
 
-<<<<<<< HEAD
-        # print(game.render())
-        opponent_player = "player_1" if self.player_id == "player_0" else "player_0"
-
-        self.handle_step_outcome_all(opponent_observation_before_action, action, game, opponent_player)
-=======
         self.handle_step_outcome_all(
             opponent_observation_before_action, action, game, self.get_opponent_player_id(self.player_id)
         )
->>>>>>> cd787cea
 
     def observation_to_tensor(self, observation, obs_player_id):
         """Convert the observation dict to a flat tensor."""
