import torch
from environment.dict_split_board_wrapper import DictSplitBoardWrapper
from environment.rotate_wrapper import RotateWrapper
from gymnasium import spaces
from pettingzoo.utils import BaseWrapper
from sb3_contrib import MaskablePPO
from stable_baselines3.common.torch_layers import FlattenExtractor

from agents.core.agent import ActionLog, Agent, AgentRegistry
from agents.core.rotation import convert_rotated_action_index_to_original
from agents.core.trainable_agent import AbstractTrainableAgent, TrainableAgentParams


class SB3ActionMaskWrapper(BaseWrapper):
    """
    Wrapper to allow PettingZoo environments to be used with SB3 illegal action masking.
    Taken from https://github.com/dm-ackerman/PettingZoo/blob/master/tutorials/SB3/connect_four/sb3_connect_four_action_mask.py

    In particular it adapts PettingZoo, since the Action Masking part of it is already implemented
    in SB3_contrib as the MaskablePPO.
    The required changes are minor:
    - Present observation_space and action_space as props instead of methods
    - return last() on step()
    - return observation on reset()
    - return only the observation (not the action mask) in observe()
    - provide a method to get to the action mask
    """

    def __init__(self, env, rewards_multiplier: float = 1000, opponent: Agent = None, **kwargs):
        super().__init__(env)
        self.rewards_multiplier = rewards_multiplier
        self.opponent = opponent

        if self.opponent is not None:
            self.opponent.start_game(self.env, "player_0")

    def reset(self, seed=None, options=None):
        """Gymnasium-like reset function which assigns obs/action spaces to be the same for each agent.

        This is required as SB3 is designed for single-agent RL and doesn't expect obs/action spaces to be functions
        """
        super().reset(seed, options)

        # SB3 needs observation and action spaces as props instead of methods (?)
        full_observation = super().observation_space(self.possible_agents[0])
        self.observation_space = full_observation["observation"]
        self.action_space = super().action_space(self.possible_agents[0])

        # Return initial observation, info (PettingZoo AEC envs do not by default)
        return self.observe(self.agent_selection), {}

    def step(self, action):
        """Gymnasium-like step function, returning observation, reward, termination, truncation, info.

        The next_state observation is for the next agent (used to determine the next action), while the remaining
        items are for the agent that just acted (used to understand what just happened).

        If an opponent has been selected, at each step we also play the opponent's action as part of this step.
        If the opponent wins, we update the reward and termination flag.
        """
        current_agent = self.agent_selection

        super().step(action)

        opponent_agent = self.agent_selection

        next_state = self.observe(self.agent_selection)
        reward = self.rewards[current_agent] * self.rewards_multiplier
        termination = self.terminations[current_agent]
        truncation = self.truncations[current_agent]
        info = self.infos[current_agent]

        if not truncation and not termination and self.opponent is not None:
            # Get unwrapped environment for use with the opponent
            unwrapped_env = self.unwrapped

            # Get opponent action - the opponent handles the raw environment
            raw_opponent_action = self.opponent.get_action(unwrapped_env)

            # Apply rotation if needed (since we're going to use super().step which doesn't handle rotation)
            # Check if the opponent is player_1 who needs rotation
            if opponent_agent == "player_1" and raw_opponent_action is not None:
                # We need to manually rotate the action since we're bypassing the RotateWrapper's step method
                from agents.core.rotation import convert_rotated_action_index_to_original

                opponent_action = convert_rotated_action_index_to_original(
                    unwrapped_env.board_size, raw_opponent_action
                )
            else:
                opponent_action = raw_opponent_action

            super().step(opponent_action)
            opponent_reward = self.rewards[opponent_agent] * self.rewards_multiplier
            truncation = self.truncations[opponent_agent]
            termination = self.terminations[opponent_agent]
            reward = reward - opponent_reward

        return (
            next_state,
            reward,
            termination,
            truncation,
            info,
        )

    def observe(self, agent):
        """Return only raw observation, removing action mask."""
        obs = super().observe(agent)["observation"]
        return obs

    def action_mask(self):
        """Separate function used in order to access the action mask."""
        return super().observe(self.agent_selection)["action_mask"]


class SB3PPOAgent(AbstractTrainableAgent):
    """
    Agent that uses a trained SB3 PPO model to select actions.
    It loads the most recent trained PPO model and uses it to predict actions.
    """

    def __init__(self, board_size, max_walls, deterministic=True, params=TrainableAgentParams(), **kwargs):
        """
        Initialize the SB3 PPO agent.

        Args:
            params: Optional parameters for the agent
            **kwargs: Additional arguments to pass to the parent class
        """
        self.action_log = ActionLog()
        self.board_size = board_size
        self.max_walls = max_walls
        self.params = params
        self.deterministic = deterministic
        self.model = None
        self.wrapper = None
        self.steps = 0
        self.training_mode = False
        self.episodes_rewards = []

        self._reset_episode_related_info()

    def end_game(self, game):
        pass

    def model_name(self):
        return "sb3ppo"

    @staticmethod
    def version():
        """Bump this version when compatibility with saved models is broken"""
        return 3

    @staticmethod
    def params_class():
        return TrainableAgentParams

    @staticmethod
    def get_model_extension():
        return "zip"

    def load_model(self, path):
        """Override the parent class method to load models using MaskablePPO.load() instead"""
        print(f"Loading pre-trained model from {path}")
        self.model = MaskablePPO.load(path)

    def _calculate_action_size(self):
        """Calculate the size of the action space."""
        return self.board_size**2 + (self.board_size - 1) ** 2 * 2

    def start_game(self, game, player_id):
        """
        Load the trained model when a new game starts.

        Args:
            game: The game environment
            player_id: The ID of the player this agent controls
        """
        self.player_id = player_id

        if self.model is None:
<<<<<<< HEAD
            self._fetch_model_from_wand_and_update_params()
=======
            # Check if wandb_alias is provided - prioritize it if present
            if self.params.wandb_alias:
                print(f"Using wandb_alias: {self.params.wandb_alias}")
                # Try to fetch the model from wandb
                self.fetch_model_from_wand_and_update_params()

                # If we got a filename from wandb, try to load it
                if self.params.model_filename:
                    try:
                        self.load_model(self.params.model_filename)
                    except (ValueError, FileNotFoundError, TypeError):
                        print(f"Failed to load model using wandb_alias '{self.params.wandb_alias}'.")

            # If no wandb_alias or loading from wandb failed, try to load from local files
            if self.model is None:
                try:
                    print("Looking for model in local files...")
                    self.resolve_and_load_model()
                except FileNotFoundError:
                    print("No local model file found.")
>>>>>>> f8799e7b

            # Wrap the game to get access to action_mask method
            self.wrapper = wrap_env(game)

            if self.model is None:
                print("No policy found. The agent will not work correctly.")
                return

    def get_action(self, _observation):
        """
        Get the action to take based on the current game state using the PPO model.

        Args:
            game: The game environment

        Returns:
            The action to take
        """
        if self.model is None:
            print("Model not loaded. Please ensure start_game was called first.")
            return None

        # Get the observation and action mask
        action_mask = self.wrapper.action_mask()

        # Check if the game is over
        observation, _, termination, truncation, _ = self.wrapper.last()
        if termination or truncation:
            return None

        # Use the model to predict the action
        action = int(self.model.predict(observation, action_masks=action_mask, deterministic=self.deterministic)[0])

        if self.player_id == "player_1":
            action = convert_rotated_action_index_to_original(self.board_size, action)

        return action


def wrap_env(env, **kwargs):
    env = RotateWrapper(env)
    env = DictSplitBoardWrapper(env, include_turn=False)
    env = SB3ActionMaskWrapper(env, **kwargs)
    return env


def make_env_fn(env_constructor, **mykwargs):
    def env_fn(**kwargs):
        env = env_constructor(**kwargs)
        env = wrap_env(env, **mykwargs)
        return env

    return env_fn


class DictFlattenExtractor(FlattenExtractor):
    """
    This class is necessary because the default FlattenExtractor does not work with dict spaces.
    It just tries to call "flatten" directly which of course doesn't exist on a dict.
    NOTE: It is important to be careful to not flatten the batch dimension (first one).
    """

    def __init__(self, observation_space: spaces.Box):
        super().__init__(observation_space)

    def forward(self, obs: dict) -> torch.Tensor:
        thobs = torch.tensor([], device=list(obs.values())[0].device)
        for v in obs.values():
            thobs = torch.cat((thobs, torch.tensor(v).flatten(start_dim=1)), dim=1)
        return thobs


# Register the agent with the registry
AgentRegistry.register(Agent._friendly_name(SB3PPOAgent.__name__), SB3PPOAgent)<|MERGE_RESOLUTION|>--- conflicted
+++ resolved
@@ -179,14 +179,11 @@
         self.player_id = player_id
 
         if self.model is None:
-<<<<<<< HEAD
-            self._fetch_model_from_wand_and_update_params()
-=======
             # Check if wandb_alias is provided - prioritize it if present
             if self.params.wandb_alias:
                 print(f"Using wandb_alias: {self.params.wandb_alias}")
                 # Try to fetch the model from wandb
-                self.fetch_model_from_wand_and_update_params()
+                self._fetch_model_from_wand_and_update_params()
 
                 # If we got a filename from wandb, try to load it
                 if self.params.model_filename:
@@ -202,7 +199,6 @@
                     self.resolve_and_load_model()
                 except FileNotFoundError:
                     print("No local model file found.")
->>>>>>> f8799e7b
 
             # Wrap the game to get access to action_mask method
             self.wrapper = wrap_env(game)
