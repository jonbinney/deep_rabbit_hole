--- conflicted
+++ resolved
@@ -162,21 +162,10 @@
     def start_game(self, game, player_id):
         self.player_id = player_id
 
-<<<<<<< HEAD
     def get_action(self, observation):
         action_mask = observation["action_mask"]
         observation = observation["observation"]
-        possible_action_sequences = []
-        for _ in range(self.num_sequences):
-            game, player, opponent = construct_game_from_observation(observation, self.player_id)
-            action_sequence, total_reward = sample_random_action_sequence(game, player, opponent, self.sequence_length)
-            possible_action_sequences.append((action_sequence, total_reward))
 
-        # Choose the action sequence with the highest reward.
-        best_sequence, _ = max(possible_action_sequences, key=lambda x: x[1])
-=======
-    def get_action(self, observation, action_mask):
->>>>>>> 366bca18
         game, player, opponent = construct_game_from_observation(observation, self.player_id)
 
         chosen_action, chosen_value = choose_action(
