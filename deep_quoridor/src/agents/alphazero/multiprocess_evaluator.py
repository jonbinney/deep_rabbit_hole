--- conflicted
+++ resolved
@@ -116,19 +116,13 @@
             # Update our local cache
             self._cache[all_games_inputs_array[row_i]] = (values_array[row_i], policies_array[row_i])
 
-<<<<<<< HEAD
-        evaluation_end_time = time.time()
-        self._evaluation_log.append(EvaluationInfo(evaluation_start_time, evaluation_end_time, len(all_games), False))
-
-=======
->>>>>>> 1c69bc12
         value = values_array[0]
         policy = policies_array[0]
         if game.is_rotated():
             policy = self.rotate_policy_from_original(policy)
 
         evaluation_end_time = time.time()
-        self._evaluation_log.append(EvaluationInfo(evaluation_start_time, evaluation_end_time, 1, False))
+        self._evaluation_log.append(EvaluationInfo(evaluation_start_time, evaluation_end_time, len(all_games), False))
 
         return value, policy
 
