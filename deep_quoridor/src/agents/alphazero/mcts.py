--- conflicted
+++ resolved
@@ -143,15 +143,10 @@
                 value, priors = self.evaluator.evaluate(node.game, games_to_evaluate)
                 node.expand(priors)
                 self.new_nodes.extend(node.children)
-<<<<<<< HEAD
 
-            node.backpropagate(value)
+                node.backpropagate(value)
+                
         # Negate the value because the value is actually the value that the opponent
         # got for getting to that state.
         root_value = -(root.value_sum / root.visit_count)
-        return root.children, root_value
-=======
-                node.backpropagate(value)
-
-        return root.children
->>>>>>> 2db4eb18
+        return root.children, root_value