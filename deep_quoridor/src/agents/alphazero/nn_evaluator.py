import copy
import random

import numpy as np
import torch
import torch.nn.functional as F
from quoridor import ActionEncoder, Board, Player, Quoridor

from agents.alphazero.mlp_network import MLPNetwork
from agents.core.rotation import create_rotation_mapping


class NNEvaluator:
    def __init__(
        self,
        action_encoder: ActionEncoder,
        device,
    ):
        self.action_encoder = action_encoder
        self.device = device

        # Create a temporary game just to see how  big the input tensors are.
        temp_game = Quoridor(Board(self.action_encoder.board_size))
        temp_input = self.game_to_input_array(temp_game)
        self.input_size = len(temp_input)

        self.network = MLPNetwork(self.input_size, self.action_encoder.num_actions, self.device)

        [self.action_mapping_original_to_rotated, self.action_mapping_rotated_to_original] = create_rotation_mapping(
            self.action_encoder.board_size
        )

    def evaluate(self, game: Quoridor):
        # Rotate the board if player 2 is playing so that we always work with player 1's perspective.
        game, is_board_rotated = self.rotate_if_needed_to_point_downwards(game)

        self.network.eval()  # Disables dropout

        with torch.no_grad():
            input_array = self.game_to_input_array(game)
            unmasked_policy, value = self.network(torch.from_numpy(input_array).float().to(self.device))
            unmasked_policy = unmasked_policy.cpu().numpy()
            value = value.item()

        # Mask the policy to ignore invalid actions. NOTE: Game is already rotated so the valid actions will be rotated too
        valid_actions = game.get_valid_actions()
        valid_action_indices = [self.action_encoder.action_to_index(action) for action in valid_actions]
        policy_masked = np.zeros_like(unmasked_policy)
        policy_masked[valid_action_indices] = unmasked_policy[valid_action_indices]

        if np.all(policy_masked == 0):
            # If the policy ends up as all zeros after masking, turn it into a uniform distribution among
            # the valid actions.
            policy_masked[valid_action_indices] = 1 / len(valid_action_indices)
            print("Policy is all zeros after masking, turning it into a uniform distribution")
        else:
            # Otherwise, just renormalize after masking
            policy_masked = policy_masked / policy_masked.sum()

        # Sanity checks
        assert np.all(policy_masked >= 0), "Policy contains negative probabilities"
        assert np.all(policy_masked <= 1), "Policy contains probabilities greater than 1"
        assert np.any(policy_masked > 0), "Policy is all zeros"
        assert np.isfinite(policy_masked).all() and np.isfinite(value), "Policy or value is non-finite"

        # If the game was originally rotated, rotate the resulting back to player 2's perspective
        if is_board_rotated:
            policy_masked = policy_masked[self.action_mapping_rotated_to_original]

        return value, policy_masked

    def rotate_if_needed_to_point_downwards(self, game: Quoridor):
        """
        Rotates the game so that the current player's goal is the row with the largest index.

        This makes it easier for the neural network to learn, since it doesn't need to
        understand that one player wants to move up the board and the other wants to move down it.
        If the current player is Player.ONE, this is a no-op since the board
        is already rotated correctly for it, and the same game instance is returned. If
        the current player is Player.TWO, the returned game is a copy of the original game
        which has beeen rotated appropriately.
        """
        player = game.get_current_player()

        is_rotated = True if (player == Player.TWO) else False
        if is_rotated:
            game = copy.deepcopy(game)
            game.rotate_board()

        return game, is_rotated

    def game_to_input_array(self, game: Quoridor) -> tuple[torch.FloatTensor, bool]:
        """Convert Quoridor game state to tensor format for neural network."""
        player = game.get_current_player()
        opponent = int(1 - player)

        player_position = game.board.get_player_position(player)
        opponent_position = game.board.get_player_position(opponent)

        player_board = np.zeros((game.board.board_size, game.board.board_size), dtype=np.float32)
        player_board[player_position] = 1
        opponent_board = np.zeros((game.board.board_size, game.board.board_size), dtype=np.float32)
        opponent_board[opponent_position] = 1

        # Make a copy of walls
        walls = game.board.get_old_style_walls()

        my_walls = game.board.get_walls_remaining(player)
        opponent_walls = game.board.get_walls_remaining(opponent)

        # Combine all features into single tensor
        input_array = np.concatenate(
            [player_board.flatten(), opponent_board.flatten(), walls.flatten(), [my_walls, opponent_walls]],
            dtype=np.float32,
        )

        return input_array

<<<<<<< HEAD
    def train_prepare(self, learning_rate, batch_size, batches_per_iteration, weight_decay: float = 0):
        assert not hasattr(self, "optimizer") or self.optimizer is None, "train_prepare should be called only once"
=======
    def train_network(self, replay_buffer, learning_rate, batch_size, optimizer_iterations):
        self.network.train()  # Make sure we aren't in eval mode, which disables dropout

        optimizer = torch.optim.Adam(self.network.parameters(), lr=learning_rate)
>>>>>>> 77d22dae

        self.batch_size = batch_size
        self.batches_per_iteration = batches_per_iteration
        self.optimizer = torch.optim.Adam(self.network.parameters(), lr=learning_rate, weight_decay=weight_decay)

    def train_iteration(self, replay_buffer):
        assert self.optimizer is not None, "Call train_prepare before training"

        for _ in range(self.batches_per_iteration):
            # Sample random batch from replay buffer
            batch_data = random.sample(list(replay_buffer), self.batch_size)

            # Prepare batch tensors
            inputs = []

            # The network predicts the natural log of the probability of each next action. When we use
            # it to make predictions, we take the softamx of its output which un-logifies it and also
            # normalizes it to a valid probability distribution.
            target_policies = []

            target_values = []

            for data in batch_data:
                game, is_rotated = self.rotate_if_needed_to_point_downwards(data["game"])
                inputs.append(torch.from_numpy(self.game_to_input_array(game)))
                if is_rotated:
                    mcts_policy = data["mcts_policy"][self.action_mapping_original_to_rotated]
                else:
                    mcts_policy = data["mcts_policy"]
                target_policies.append(torch.FloatTensor(mcts_policy))
                target_values.append(torch.FloatTensor([data["value"]]))

            inputs = torch.stack(inputs).to(self.device)
            target_policies = torch.stack(target_policies).to(self.device)
            target_values = torch.stack(target_values).to(self.device)

            if inputs.isnan().any() or target_policies.isnan().any() or target_values.isnan().any():
                raise ValueError("NaN in training data")

            # Forward pass
            pred_policies, pred_values = self.network(inputs)

            # Compute losses
            policy_loss = F.cross_entropy(pred_policies, target_policies, reduction="mean")
            value_loss = F.mse_loss(pred_values.squeeze(), target_values.squeeze(), reduction="mean")
            total_loss = policy_loss + value_loss
            # print(f"{total_loss.item():3.3f} {policy_loss.item():3.3f} {value_loss.item():3.3f}")

            # Backward pass
            self.optimizer.zero_grad()
            total_loss.backward()
            self.optimizer.step()

        return {"total_loss": total_loss.item(), "policy_loss": policy_loss.item(), "value_loss": value_loss.item()}<|MERGE_RESOLUTION|>--- conflicted
+++ resolved
@@ -116,15 +116,10 @@
 
         return input_array
 
-<<<<<<< HEAD
     def train_prepare(self, learning_rate, batch_size, batches_per_iteration, weight_decay: float = 0):
         assert not hasattr(self, "optimizer") or self.optimizer is None, "train_prepare should be called only once"
-=======
-    def train_network(self, replay_buffer, learning_rate, batch_size, optimizer_iterations):
+
         self.network.train()  # Make sure we aren't in eval mode, which disables dropout
-
-        optimizer = torch.optim.Adam(self.network.parameters(), lr=learning_rate)
->>>>>>> 77d22dae
 
         self.batch_size = batch_size
         self.batches_per_iteration = batches_per_iteration
