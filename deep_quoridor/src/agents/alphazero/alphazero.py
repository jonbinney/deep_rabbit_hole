import os
import time
from collections import deque
from dataclasses import dataclass
from pathlib import Path
from typing import Optional, Tuple

import numpy as np
import torch
from quoridor import ActionEncoder, construct_game_from_observation
from utils import my_device
from utils.subargs import SubargsBase

import wandb
from agents.alphazero.mcts import MCTS
from agents.alphazero.nn_evaluator import NNEvaluator
from agents.core import TrainableAgent


@dataclass
class AlphaZeroParams(SubargsBase):
    training_mode: bool = False

    # After how many self play games we train the network If set to None, agent will not run the
    # NN training itself even if traning_mode == True. This is useful if we want the agent to
    # use params as if it is training, but have the actual NN training run by an higher level
    # function.
    train_every: Optional[int] = 10

    # Learning rate to use for the optimizer
    learning_rate: float = 0.001

    # Exploration vs exploitation.  0 is pure exploitation, infinite is random exploration.
    temperature: float = 1.0

    # How many moves to remember. The training batches are sampled from this replay buffer.
    # If set to none, the buffer grows without bound.
    replay_buffer_size: Optional[int] = 1000

    # Batch size for training
    batch_size: int = 100

    # How many iterations of optimizer each time we update the model
    optimizer_iterations: int = 100

    # Number of MCTS selections
    mcts_n: int = 100

    # A higher number favors exploration over exploitation
    mcts_ucb_c: float = 1.4

    # Number of nodes to pre-evaluate in MCTS. This is to take advantage of the GPU
    # being efficient in batching.
    mcts_pre_evaluate_nodes_total: int = 64

    # If wandb_alias is provided, the model will be fetched from wandb using the model_id and the alias
    wandb_alias: Optional[str] = None

    # When loading from wandb, the project name to be used
    wandb_project: str = "deep_quoridor"

    # If a filename is provided, the model will be loaded from disc
    model_filename: Optional[str] = None

    # Directory where wandb models are stored
    wandb_dir: str = "wandbmodels"

    # Directory where local models are stored
    model_dir = "models"

    @classmethod
    def training_only_params(cls) -> set[str]:
        """
        Returns a set of parameters that are used only during training.
        These parameters should not be used during playing.
        """
        return {
            "training_mode",
            "train_every",
            "learning_rate",
            "optimizer_iterations",
            "batch_size",
            "replay_buffer_size",
        }


class AlphaZeroAgent(TrainableAgent):
    def __init__(
        self,
        board_size,
        max_walls,
        observation_space=None,
        action_space=None,
        params=AlphaZeroParams(),
        **kwargs,
    ):
        super().__init__(**kwargs)

        self.params = params
        self.board_size = board_size
        self.max_walls = max_walls
        self.device = my_device()

        self.action_encoder = ActionEncoder(board_size)
        self.evaluator = NNEvaluator(self.action_encoder, self.device)
<<<<<<< HEAD
        self.mcts = MCTS(params.mcts_n, params.mcts_ucb_c, self.evaluator, params.mcts_pre_evaluate_nodes_total)
        if params.training_mode:
=======
        self.mcts = MCTS(params.mcts_n, params.mcts_ucb_c, self.evaluator)
        if params.training_mode and params.train_every is not None:
>>>>>>> 337398b8
            self.evaluator.train_prepare(params.learning_rate, params.batch_size, params.optimizer_iterations)

        self.episode_count = 0

        # When playing use 0.0 for temperature so we always chose the best available action.
        self.temperature = params.temperature if params.training_mode else 0.0

        self.replay_buffer = deque(maxlen=params.replay_buffer_size)

        # Metrics tracking
        self.recent_losses = []

        # Just to make the training status plugin happy
        self.epsilon = 0.0

        # Avoid circular imports
        from metrics import Metrics

        self.metrics = Metrics(board_size, max_walls)

    def version(self):
        return "1.0"

    def model_name(self):
        return "alphazero"

    def is_training(self):
        return self.params.training_mode

    @classmethod
    def params_class(cls):
        return AlphaZeroParams

    def model_id(self):
        return f"{self.model_name()}_B{self.board_size}W{self.max_walls}_mv{self.version()}"

    def resolve_filename(self, suffix):
        return f"{self.model_id()}{suffix}.pt"

    def wandb_local_filename(self, artifact: wandb.Artifact) -> str:
        return f"{self.model_id()}_{artifact.digest[:5]}.pt"

    def get_model_state(self) -> dict:
        # Save the neural network state dict
        nn = self.evaluator.network
        model_state = {
            "network_state_dict": nn.state_dict(),
            "episode_count": self.episode_count,
            "board_size": self.board_size,
            "max_walls": self.max_walls,
            "params": self.params.__dict__,
        }
        return model_state

    def save_model(self, path):
        # Create directory for saving models if it doesn't exist
        os.makedirs(Path(path).absolute().parents[0], exist_ok=True)
        model_state = self.get_model_state()
        torch.save(model_state, path)
        print(f"AlphaZero model saved to {path}")

    def set_model_state(self, model_state: dict):
        self.evaluator.network.load_state_dict(model_state["network_state_dict"])

    def load_model(self, path):
        model_state = torch.load(path, map_location=my_device())
        self.set_model_state(model_state)

    def end_game(self, env):
        if not self.params.training_mode:
            return

        # Assign the final game outcome to all positions in this episode
        # For Quoridor: reward = 1 for win, -1 for loss, 0 for draw
        episode_positions = []
        while self.replay_buffer and self.replay_buffer[-1]["value"] is None:
            position = self.replay_buffer.pop()
            agent = env.player_to_agent[position["player"]]
            position["value"] = env.rewards[agent]
            episode_positions.append(position)

        # Add back the positions with assigned values
        self.replay_buffer.extend(reversed(episode_positions))

        self.episode_count += 1

        # Train network if we have enough episodes
        if self.params.train_every is not None and self.episode_count % self.params.train_every == 0:
            self.train_iteration()

    def compute_loss_and_reward(self, length: int) -> Tuple[float, float]:
        # Return some basic metrics if available
        if hasattr(self, "recent_losses") and self.recent_losses:
            avg_loss = np.mean(self.recent_losses[-length:])
        else:
            avg_loss = 0.0

        return float(avg_loss), 0.0

    def train_iteration(self):
        """Train the neural network on collected data."""
        t0 = time.time()
        print(
            f"Training the network (buffer size: {len(self.replay_buffer)}, batch size: {self.params.batch_size})...",
            end="",
        )
        if len(self.replay_buffer) < self.params.batch_size:
            return

        metrics = self.evaluator.train_iteration(self.replay_buffer)

        # Store loss for metrics
        self.recent_losses.append(metrics["total_loss"])
        if len(self.recent_losses) > 100:  # Keep only recent losses
            self.recent_losses = self.recent_losses[-100:]

        print(f"done in {time.time() - t0:.2f}s")

    def _log_action(
        self,
        visit_probs,
        root_children,
    ):
        if not self.action_log.is_enabled():
            return

        self.action_log.clear()

        _, top_indices = torch.topk(torch.tensor(visit_probs), min(5, len(visit_probs)))

        scores = {root_children[i].action_taken: visit_probs[i] for i in top_indices}
        self.action_log.action_score_ranking(scores)

    def get_action(self, observation) -> int:
        game, player, _ = construct_game_from_observation(observation["observation"])

        # Run MCTS to get action visit counts
        root_children = self.mcts.search(game)
        visit_counts = np.array([child.visit_count for child in root_children])
        visit_counts_sum = np.sum(visit_counts)
        if visit_counts_sum == 0:
            raise RuntimeError("No nodes visited during MCTS")

        visit_probs = visit_counts / visit_counts_sum
        self._log_action(visit_probs, root_children)

        if self.temperature == 0.0:
            max_value = np.max(visit_probs)
            visit_probs = np.array([1.0 if v == max_value else 0.0 for v in visit_probs])
            visit_probs /= np.sum(visit_probs)
        else:
            visit_probs = visit_probs ** (1.0 / self.temperature)
            visit_probs = visit_probs / np.sum(visit_probs)

        # Sample from probability distribution
        best_child = np.random.choice(root_children, p=visit_probs)
        action = best_child.action_taken

        # Store training data if in training mode
        if self.params.training_mode:
            # Convert visit counts to policy target (normalized)
            policy_target = np.zeros(self.action_encoder.num_actions, dtype=np.float32)
            for child in root_children:
                action_index = self.action_encoder.action_to_index(child.action_taken)
                policy_target[action_index] = child.visit_count / visit_counts_sum
            self.store_training_data(game, policy_target, player)

        return self.action_encoder.action_to_index(action)

    def store_training_data(self, game, mcts_policy, player):
        """Store training data for later use in training."""
        game, is_rotated = self.evaluator.rotate_if_needed_to_point_downwards(game)
        input_array = self.evaluator.game_to_input_array(game)
        if is_rotated:
            mcts_policy = self.evaluator.rotate_policy_from_original(mcts_policy)
        self.replay_buffer.append(
            {
                "input_array": input_array,
                "mcts_policy": mcts_policy,
                "value": None,  # Will be filled in at end of episode
                "player": player,
            }
        )<|MERGE_RESOLUTION|>--- conflicted
+++ resolved
@@ -103,13 +103,8 @@
 
         self.action_encoder = ActionEncoder(board_size)
         self.evaluator = NNEvaluator(self.action_encoder, self.device)
-<<<<<<< HEAD
         self.mcts = MCTS(params.mcts_n, params.mcts_ucb_c, self.evaluator, params.mcts_pre_evaluate_nodes_total)
-        if params.training_mode:
-=======
-        self.mcts = MCTS(params.mcts_n, params.mcts_ucb_c, self.evaluator)
         if params.training_mode and params.train_every is not None:
->>>>>>> 337398b8
             self.evaluator.train_prepare(params.learning_rate, params.batch_size, params.optimizer_iterations)
 
         self.episode_count = 0
