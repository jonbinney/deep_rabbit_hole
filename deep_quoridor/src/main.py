import argparse
import os
from arena_yaml_recorder import ArenaYAMLRecorder
from arena import Arena
<<<<<<< HEAD
from agents import RandomAgent, DQNAgent
=======
>>>>>>> 9052f300
from renderers import Renderer
from agents import Agent

if __name__ == "__main__":
    parser = argparse.ArgumentParser(description="Deep Quoridor")
    parser.add_argument("-N", "--board_size", type=int, default=None, help="Board Size")
    parser.add_argument("-W", "--max_walls", type=int, default=None, help="Max walls per player")
    parser.add_argument("-r", "--renderer", choices=Renderer.names(), default="results", help="Render mode")
    parser.add_argument("--step_rewards", action="store_true", default=False, help="Enable step rewards")
    parser.add_argument(
        "-p",
        "--players",
        nargs="+",
        choices=Agent.names(),
        default=["random", "simple"],
        help="List of players to compete against each other",
    )
    parser.add_argument(
        "-A", "--all", action="store_true", default=False, help="Plays a tournament of all agents against each other"
    )
    parser.add_argument(
        "-t", "--times", type=int, default=10, help="Number of times each player will play with each opponent"
    )
    parser.add_argument(
        "--games_output_filename",
        type=str,
        default="game_recording.yaml",
        help="Save the played games to a file. Use 'None' to disable saving.",
    )

    args = parser.parse_args()

    renderer = Renderer.create(args.renderer)

    saver = None
    if args.games_output_filename != "None":
        saver = ArenaYAMLRecorder(args.games_output_filename)

    players = Agent.names() if args.all else args.players

    arena_args = {
        "board_size": args.board_size,
        "max_walls": args.max_walls,
        "step_rewards": args.step_rewards,
        "renderer": renderer,
        "saver": saver,
    }

<<<<<<< HEAD
    args = {k: v for k, v in args.items() if v is not None}
    # Calculate action space size for DQN agent
    board_size = args.get("board_size", 9)  # Default to 9 if not specified
    action_size = board_size**2 + ((board_size - 1) ** 2) * 2

    # Create agents
    random_agent = RandomAgent()

    # Initialize DQN agent
    dqn_agent = DQNAgent(board_size, action_size)

    # Load the pre-trained model
    model_path = "/home/julian/aaae/deep-rabbit-hole/code/deep_rabbit_hole/models/dqn_flat_nostep_final.pt"
    if os.path.exists(model_path):
        print(f"Loading pre-trained model from {model_path}")
        dqn_agent.load_model(model_path)
    else:
        print(f"Warning: Model file {model_path} not found, using untrained agent")

    # Set up arena and play game
    arena = Arena(**args)

    # Play with DQN agent as player 0 (first player) against a random agent
    print("Playing: DQN Agent vs Random Agent")
    arena.play_game(dqn_agent, random_agent)

    # Optionally, play another game with reversed roles
    # print("\nPlaying: Random Agent vs DQN Agent")
    # arena.play_game(random_agent, dqn_agent)
=======
    arena_args = {k: v for k, v in arena_args.items() if v is not None}
    arena = Arena(**arena_args)

    arena.play_games(players, args.times)
>>>>>>> 9052f300
<|MERGE_RESOLUTION|>--- conflicted
+++ resolved
@@ -2,12 +2,8 @@
 import os
 from arena_yaml_recorder import ArenaYAMLRecorder
 from arena import Arena
-<<<<<<< HEAD
-from agents import RandomAgent, DQNAgent
-=======
->>>>>>> 9052f300
+from agents import RandomAgent, DQNAgent, Agent
 from renderers import Renderer
-from agents import Agent
 
 if __name__ == "__main__":
     parser = argparse.ArgumentParser(description="Deep Quoridor")
@@ -54,8 +50,6 @@
         "saver": saver,
     }
 
-<<<<<<< HEAD
-    args = {k: v for k, v in args.items() if v is not None}
     # Calculate action space size for DQN agent
     board_size = args.get("board_size", 9)  # Default to 9 if not specified
     action_size = board_size**2 + ((board_size - 1) ** 2) * 2
@@ -84,9 +78,7 @@
     # Optionally, play another game with reversed roles
     # print("\nPlaying: Random Agent vs DQN Agent")
     # arena.play_game(random_agent, dqn_agent)
-=======
     arena_args = {k: v for k, v in arena_args.items() if v is not None}
     arena = Arena(**arena_args)
 
-    arena.play_games(players, args.times)
->>>>>>> 9052f300
+    arena.play_games(players, args.times)