import torch
from agents import Agent
from agents.alphazero.alphazero import AlphaZeroAgent
from agents.core.agent import AgentRegistry
from arena import Arena, PlayMode
from arena_utils import GameResult
from quoridor_env import env
from renderers.match_results import MatchResultsRenderer
from utils.misc import compute_elo, get_opponent_player_id
from utils.subargs import override_subargs


class Metrics:
    """
    Computes metrics for an agent by making it play against other agents.
    """

    def __init__(
        self,
        board_size: int,
        max_walls: int,
        benchmarks: list[str] = [],
        benchmarks_t: int = 10,
        max_steps=200,
        num_workers=0,
    ):
        self.board_size = board_size
        self.max_walls = max_walls
        self.stored_elos = {}
        self.benchmarks = benchmarks
        self.benchmarks_t = benchmarks_t
        self.max_steps = max_steps
        self.num_workers = num_workers

    def _compute_win_percentages(self, results: list[GameResult], agent_name: str):
        played = 0
        won = 0

        all_player_names = set()
        for result in results:
            all_player_names.update([result.player1, result.player2])

        # First find out how many times the agent played each other player, and how
        # many times they won.
        p1_stats = {}
        p2_stats = {}
        for result in results:
            if result.player1 == agent_name:
                played += 1
                if result.player2 not in p1_stats:
                    p1_stats[result.player2] = [0, 0]
                p1_stats[result.player2][0] += 1
                if result.winner == agent_name:
                    p1_stats[result.player2][1] += 1
                    won += 1

            if result.player2 == agent_name:
                played += 1
                if result.player1 not in p2_stats:
                    p2_stats[result.player1] = [0, 0]
                p2_stats[result.player1][0] += 1
                if result.winner == agent_name:
                    p2_stats[result.player1][1] += 1
                    won += 1

        # Now compute win percentages versus each opponent.
        p1_win_percentages = {opponent: 100 * s[1] / s[0] for opponent, s in p1_stats.items()}
        p2_win_percentages = {opponent: 100 * s[1] / s[0] for opponent, s in p2_stats.items()}
        overall_win_percentage = 100.0 * won / played if played > 1 else 0.0

        return overall_win_percentage, p1_win_percentages, p2_win_percentages

    def _compute_relative_elo(self, elo_table: dict[str, float], agent_name: str) -> int:
        agent_rating = elo_table[agent_name]
        best_opponent = 0
        for name, elo in elo_table.items():
            if name != agent_name:
                best_opponent = max(best_opponent, elo)

        return int(agent_rating - best_opponent)

    def compute(
        self, agent_encoded_name: str
    ) -> tuple[int, dict[str, float], int, float, dict[str, float], dict[str, float], int, int, int]:
        """
        Evaluates the performance of a given agent by running it against a set of predefined opponents and computing its Elo rating and win percentage.

        Args:
            agent_encoded_name (str): The encoded name of the agent to evaluate.  If there are training params, they will be ignored

        Returns:
            tuple[int, dict[str, float], int, float]: A tuple containing:
                - VERSION (int): The version number of the scoring method.
                - elo_table (dict[str, float]): A dictionary mapping agent names to their computed Elo ratings.
                - relative_elo (int): The evaluated agent's Elo rating minus the elo for the best opponent.
                - win_perc (float): The win percentage of the evaluated agent against the opponents.
                - p1_win_percentages (dict[str, float]): Win percentage as player one against each oponnent.
                - p2_win_percentages (dict[str, float]): Win percentage as player two against each oponnent.
                - absolute_elo (int): ELO rating obtained during the tournament
                - dumb_score (int): A score between 0 (perfect) and 100 (always wrong) on how the agent performs in certain basic situations
                - dumb_score_raw (int): for AlphaZeroAgent, same as dumb_score but with a raw network rather than MCTS.  For other agents, returns dumb_score

        Notes:
            - The method disables training mode for trainable agents during evaluation and restores it afterward.
            - Opponent Elo ratings are cached to avoid redundant computations.
            - The evaluation is performed using a fixed set of baseline agents and a specified number of games.
        """
        # Bump if there's any change in the scoring
        VERSION = 1

        players: list[str] = (
            [
                "greedy",
                "greedy:p_random=0.1,nick=greedy-01",
                "greedy:p_random=0.3,nick=greedy-03",
                "greedy:p_random=0.5,nick=greedy-05",
                "cnn3c:wandb_alias=best,nick=cnn3c",
                "dexp:wandb_alias=best,nick=dexp",
                "simple",
            ]
            if self.benchmarks is None
            else self.benchmarks
        )
        arena = Arena(self.board_size, self.max_walls, max_steps=self.max_steps, renderers=[MatchResultsRenderer()])

        play_encoded_name = AgentRegistry.training_encoded_name_to_playing_encoded_name(agent_encoded_name)
        agent = AgentRegistry.create_from_encoded_name(play_encoded_name, arena.game)

        # We store the elos of the opponents playing against each other so we don't have to play those matches
        # every time
        if not self.stored_elos:
            results = arena._play_games(players, self.benchmarks_t, PlayMode.ALL_VS_ALL, num_workers=self.num_workers)
            self.stored_elos = compute_elo(results)

        results = arena._play_games(
            [play_encoded_name] + players, self.benchmarks_t, PlayMode.FIRST_VS_ALL, num_workers=self.num_workers
        )

        elo_table = compute_elo(results, initial_elos=self.stored_elos.copy())
        relative_elo = self._compute_relative_elo(elo_table, agent.name())

        overall_win_percentage, p1_win_percentages, p2_win_percentages = self._compute_win_percentages(
            results, agent.name()
        )
        absolute_elo = elo_table[agent.name()]

        dumb_score = self.dumb_score(agent)

<<<<<<< HEAD
        del agent
        if torch.cuda.is_available():
            torch.cuda.empty_cache()
=======
        if isinstance(agent, AlphaZeroAgent):
            raw_play_encoded_name = override_subargs(play_encoded_name, {"mcts_n": 0})
            agent_raw = AgentRegistry.create_from_encoded_name(raw_play_encoded_name, arena.game)
            dumb_score_raw = self.dumb_score(agent_raw, verbose=True)
>>>>>>> 8de77378

        return (
            VERSION,
            elo_table,
            relative_elo,
            overall_win_percentage,
            p1_win_percentages,
            p2_win_percentages,
            int(absolute_elo),
            dumb_score,
            dumb_score_raw,
        )

    def dumb_score(self, agent: Agent, verbose: bool = False):
        def print_fail(initial: str, current: str):
            print("Initial position:")
            print(initial)
            print("Moved:")
            print(current)

        def dumb_score_before_goal(quoridor, agent: Agent, agent_id: str, verbose: bool = False) -> tuple[int, int]:
            # The agent is right before the goal (no walls blocking), and the opponent in the goal row in the middle column.
            # Moving forward (or forward and left or right in the middle) will lead it to winning.
            # E.g., the agent is player 2 and moving up:
            # . 1 .    . 1 .   . 1 .
            # 2 . .    . 2 .   . . 2
            dumb_score = 0

            for i in range(quoridor.board_size):
                agent.start_game(quoridor, agent_id)
                quoridor.reset()
                row = quoridor.get_goal_row(agent_id)
                row = 1 if row == 0 else row - 1  # Move 1 away from the goal
                quoridor.set_player_position(agent_id, (row, i))
                quoridor.set_current_player(agent_id)
                initial_pos = str(quoridor.game)

                action = agent.get_action(quoridor.observe(agent_id))
                quoridor.step(action)

                if quoridor.winner() != quoridor.agent_order.index(agent_id):
                    dumb_score += 1
                    if verbose:
                        print("Agent was expected to win but did something else.")
                        print_fail(initial_pos, str(quoridor.game))
                agent.end_game(quoridor)

            return quoridor.board_size, dumb_score

        def dumb_score_before_goal_with_jump(
            quoridor, agent: Agent, agent_id: str, opponent_id: str, verbose: bool = False
        ) -> tuple[int, int]:
            # The agent needs to jump over the opponent and win
            # E.g., the agent is player 2 and moving up:
            # . . .    . . .   . . .
            # 1 . .    . 1 .   . . 1
            # 2 . .    . 2 .   . . 2
            dumb_score = 0
            for i in range(quoridor.board_size):
                agent.start_game(quoridor, agent_id)
                quoridor.reset()
                goal_row = quoridor.get_goal_row(agent_id)
                agent_row = 2 if goal_row == 0 else goal_row - 2  # Our agent is 2 away from the goal
                opp_row = 1 if goal_row == 0 else goal_row - 1  # The opponent is 1 away from the goal

                quoridor.set_player_position(opponent_id, (opp_row, i))
                quoridor.set_player_position(agent_id, (agent_row, i))
                quoridor.set_current_player(agent_id)
                initial_pos = str(quoridor.game)

                action = agent.get_action(quoridor.observe(agent_id))
                quoridor.step(action)

                if quoridor.winner() != quoridor.agent_order.index(agent_id):
                    dumb_score += 1
                    if verbose:
                        print("Agent was expected to win but did something else.")
                        print_fail(initial_pos, str(quoridor.game))
                agent.end_game(quoridor)

            return quoridor.board_size, dumb_score

        def dumb_score_block_opponent(
            quoridor, agent: Agent, agent_id: str, opponent_id: str, verbose: bool = False
        ) -> tuple[int, int]:
            # The opponent is about to win and we're 2 away, so the agent should place a wall to block it.
            # This will be run only if the board is 5 or plus and we're playing with walls.
            # E.g., the agent is player 2 and moving up:
            # . . . . .
            # . . . . .
            # . . 2 . .
            # . . 1 . .
            # . . . . .
            if quoridor.board_size < 5 or quoridor.max_walls == 0:
                return 0, 0

            dumb_score = 0
            for i in range(quoridor.board_size):
                agent.start_game(quoridor, agent_id)
                quoridor.reset()
                goal_row = quoridor.get_goal_row(agent_id)
                agent_row = 2 if goal_row == 0 else goal_row - 2  # Our agent is 2 away from the goal

                opp_goal_row = quoridor.get_goal_row(opponent_id)
                opp_row = 1 if opp_goal_row == 0 else opp_goal_row - 1  # The opponent is 1 away from the goal

                quoridor.set_player_position(opponent_id, (opp_row, i))
                quoridor.set_player_position(agent_id, (agent_row, i))
                quoridor.set_current_player(agent_id)
                initial_pos = str(quoridor.game)

                action = agent.get_action(quoridor.observe(agent_id))
                quoridor.step(action)

                if not quoridor.game.board.is_wall_between((opp_row, i), (opp_goal_row, i)):
                    dumb_score += 1
                    if verbose:
                        print("Agent was expected to block the opponent but did something else.")
                        print_fail(initial_pos, str(quoridor.game))
                agent.end_game(quoridor)

            return quoridor.board_size, dumb_score

        quoridor = env(board_size=self.board_size, max_walls=self.max_walls)
        dumb_score = 0
        count = 0

        for agent_id in quoridor.agents:
            opponent_id = get_opponent_player_id(agent_id)
            c, ds = dumb_score_before_goal(quoridor, agent, agent_id, verbose)
            count += c
            dumb_score += ds

            c, ds = dumb_score_before_goal_with_jump(quoridor, agent, agent_id, opponent_id, verbose)
            count += c
            dumb_score += ds

            c, ds = dumb_score_block_opponent(quoridor, agent, agent_id, opponent_id, verbose)
            count += c
            dumb_score += ds

        return int((100.0 * dumb_score) / count)<|MERGE_RESOLUTION|>--- conflicted
+++ resolved
@@ -145,17 +145,17 @@
         absolute_elo = elo_table[agent.name()]
 
         dumb_score = self.dumb_score(agent)
-
-<<<<<<< HEAD
         del agent
-        if torch.cuda.is_available():
-            torch.cuda.empty_cache()
-=======
+
         if isinstance(agent, AlphaZeroAgent):
             raw_play_encoded_name = override_subargs(play_encoded_name, {"mcts_n": 0})
             agent_raw = AgentRegistry.create_from_encoded_name(raw_play_encoded_name, arena.game)
             dumb_score_raw = self.dumb_score(agent_raw, verbose=True)
->>>>>>> 8de77378
+            del agent_raw
+
+        
+        if torch.cuda.is_available():
+            torch.cuda.empty_cache()
 
         return (
             VERSION,
