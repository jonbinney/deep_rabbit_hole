--- conflicted
+++ resolved
@@ -538,9 +538,14 @@
 
 
 # Wrapping the environment for PettingZoo compatibility
-<<<<<<< HEAD
-def env(board_size: int = 9, max_walls: int = 10, step_rewards: bool = False):
-    return wrappers.CaptureStdoutWrapper(QuoridorEnv(board_size, max_walls, step_rewards))
+def env(**kwargs):
+    # Extract render_mode from kwargs with a default of "human"
+    render_mode = kwargs.get("render_mode", "human")
+
+    if render_mode == "human":
+        return wrappers.CaptureStdoutWrapper(QuoridorEnv(**kwargs))
+    else:
+        return QuoridorEnv(**kwargs)
 
 
 class StepRewardCalculator:
@@ -564,14 +569,4 @@
 
         # Calculate the reward based on the distance to the goal
         reward = (self.orig_agent_distance - agent_distance) - (self.orig_opponent_distance - opponent_distance)
-        return reward
-=======
-def env(**kwargs):
-    # Extract render_mode from kwargs with a default of "human"
-    render_mode = kwargs.get("render_mode", "human")
-
-    if render_mode == "human":
-        return wrappers.CaptureStdoutWrapper(QuoridorEnv(**kwargs))
-    else:
-        return QuoridorEnv(**kwargs)
->>>>>>> 4b975839
+        return reward