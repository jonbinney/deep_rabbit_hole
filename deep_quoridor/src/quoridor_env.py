"""
Quoridor Gym/PettingZoo Environment implementation.

The board size and number of walls are parameterizable:
 - board_size (int): size of the square board
 - max_walls (int): maximum number of walls that each player can place

The state is a dictionary containing:
 - "board": A board_size x board_size 2D array, representing the positions of the players.
            0 indicates an empty space, 1 indicates the player's position, and 2 indicates the opponent's position.
 - "walls": A (board_size - 1) x (board_size - 1) x 2 array, representing the vertical and horizontal walls placed on the board.
            The first channel (index 0) represents vertical walls, and the second channel (index 1) represents horizontal walls.
            A value of 1 indicates the presence of a wall.
 - "my_walls_remaining": An integer representing the number of walls remaining for the player
 - "opponent_walls_remaining": An integer representing the number of walls remaining for the opponent.
 - "my_turn": A boolean indicating whether it is the player's turn

The action space is a Discrete space with size board_size**2 + 2*(board_size-1)**2
Actions are represented as follows:
- The first board_size**2 actions represent moving to a specific cell on the board.
- The next (board_size - 1)**2 actions represent placing a vertical wall.
- The final (board_size - 1)**2 actions represent placing a horizontal wall.

The environment uses 0-based indexing for rows and columns, with (0, 0) representing the top-left corner of the board.
"""

import copy
import functools
import random
from typing import Optional

import numpy as np
from gymnasium import spaces
from pettingzoo import AECEnv
from pettingzoo.utils import wrappers
from quoridor import ActionEncoder, Board, Player, Quoridor
from utils.misc import get_opponent_player_id


def make_observation(game, player, is_player_turns):
    opponent = Player(1 - player)
    board = np.zeros((game.board.board_size, game.board.board_size), dtype=np.int8)
    player_position = game.board.get_player_position(player)
    opponent_position = game.board.get_player_position(opponent)
    board[player_position] = 1
    board[opponent_position] = 2

    walls = game.board.get_old_style_walls()

    return {
        "my_turn": is_player_turns,
        "board": board,
        "walls": walls,
        "my_walls_remaining": game.board.get_walls_remaining(player),
        "opponent_walls_remaining": game.board.get_walls_remaining(opponent),
    }


def make_action_mask(size, valid_actions, action_encoder: ActionEncoder):
    # Start with an empty mask (nothing possible)
    action_mask = np.zeros(size, dtype=np.int8)

    # Mark valid moves
    for action in valid_actions:
        action_i = action_encoder.action_to_index(action)
        action_mask[action_i] = 1
    return action_mask


class QuoridorEnv(AECEnv):
    metadata = {"render_modes": ["ansi"], "name": "quoridor_v0"}

    def __init__(
        self,
        board_size: int = 9,
        max_walls: int = 10,
        step_rewards: bool = False,
        render_mode: str = "human",
        game_start_state: Optional[Quoridor] = None,
        **kwargs,
    ):
        """
        Constructs a Quoridor environment.

        Args:
            board_size (int): Size of the square board (e.g., 9 for a 9x9 board).
            max_walls (int): Maximum number of walls each player can place (e.g., 10).
            step_rewards (bool): Whether to provide (heuristic) incremental rewards.
            game_start_state (Optional[Quoridor]): An optional starting state of the game to initialize the environment. (mainly for testing)
        """
        super(AECEnv, self).__init__()

        self.render_mode = render_mode
        self.step_rewards = step_rewards

        self.board_size = board_size  # assumed square grid
        self.wall_size = self.board_size - 1  # grid for walls
        self.max_walls = max_walls  # Each player gets 10 walls

        self._action_encoder = ActionEncoder(board_size)

        self._game_start_state = game_start_state
        if self._game_start_state is not None:
            assert self._game_start_state.board.board_size == self.board_size
            assert self._game_start_state.board.max_walls == self.max_walls

        self.possible_agents = ["player_0", "player_1"]

        # The Quoridor class uses an enum for the players, whereas petting zoo uses strings.
        self.agent_to_player = {"player_0": Player.ONE, "player_1": Player.TWO}
        self.player_to_agent = {Player.ONE: "player_0", Player.TWO: "player_1"}

        self.reset()

    def copy(self):
        return copy.deepcopy(self)

    def reset(self, seed=None, options=None):
        self.agents = self.possible_agents.copy()
        self.agent_order = self.agents.copy()
        self.last_action_mask = {a: [] for a in self.agents}

        if self._game_start_state is None:
            self.game = Quoridor(Board(self.board_size, self.max_walls))
        else:
            self.game = copy.deepcopy(self._game_start_state)

        self.rewards = {agent: 0 for agent in self.agents}
        self.terminations = {agent: False for agent in self.agents}
        self.truncations = {agent: False for agent in self.agents}
        self.agent_selection = self.agent_order[0]

        # I created these so that env.last() wouldn't complain, but I don't
        # really understand how should they work or why they are needed
        self._cumulative_rewards = self.rewards.copy()
        self.infos = {agent: {} for agent in self.agents}

        return None

    def step(self, action_index):
        """
        Players move by selecting an index from 0-80 (9x9 board).
        Wall placement is mapped to 81-208 (8x8x2).
        """
        agent = self.agent_selection
        player = self.agent_to_player[agent]
        opponent = self.agent_to_player[get_opponent_player_id(agent)]

        if self.terminations[agent]:
            self._next_player()
            self.game.go_to_next_player()
            return

        # If the environment and game get out of step, weird things happen.
        assert player == self.game.get_current_player()

        if self.last_action_mask[agent][action_index] != 1:
            raise RuntimeError(f"Action not allowed by mask {action_index}")

        step_reward_calculator = StepRewardCalculator(self.game, player, opponent)
        if self.step_rewards:
            step_reward_calculator.before_step()

        action = self._action_encoder.index_to_action(action_index)
        self.game.step(action)

        if self.game.check_win(player):
            self.terminations = {a: True for a in self.agents}
            self.rewards[agent] = 1
            self.rewards[get_opponent_player_id(agent)] = -1
        elif self.step_rewards:
            # Assign rewards as the difference in distance to the goal divided by
            # three times the board size.
            self.rewards[agent] = step_reward_calculator.after_step()
            self.rewards[get_opponent_player_id(agent)] = 0

        # TODO: Confirm if this is needed and if it's doing anything
        self._accumulate_rewards()

        self._next_player()

    def is_done(self):
        """
        Returns True if the game is done
        """
        return any(self.terminations.values())

    def observe(self, agent_id):
        """
        Returns the observation and action mask in a dict, like so:
        {
            "observation": observation,
            "action_mask": action_mask
        }
        """
        return {
            "observation": self._get_observation(agent_id),
            "action_mask": self._get_action_mask(agent_id),
        }

    def _get_observation(self, agent_id):
        player = self.agent_to_player[agent_id]
<<<<<<< HEAD
        return make_observation(self.game, player, self.agent_selection == agent_id)
=======
        opponent = self.agent_to_player[self.get_opponent(agent_id)]
        # TODO: Do we need to make copies of the state or can we return references directly?

        # Calculate board from self.positions
        board = np.zeros((self.game.board.board_size, self.game.board.board_size), dtype=np.int8)
        player_position = self.game.board.get_player_position(player)
        opponent_position = self.game.board.get_player_position(opponent)
        board[player_position] = 1
        board[opponent_position] = 2

        # Make a copy of walls
        walls = self.game.board.get_old_style_walls()

        return {
            "my_turn": self.agent_selection == agent_id,
            "player_turn": agent_id,
            "board": board,
            "walls": walls,
            "my_walls_remaining": self.game.board.get_walls_remaining(player),
            "opponent_walls_remaining": self.game.board.get_walls_remaining(opponent),
        }
>>>>>>> cb115a0e

    def _get_action_mask(self, agent_id):
        player = self.agent_to_player[agent_id]
        size = (self.board_size**2 + (self.wall_size**2) * 2,)
        action_mask = make_action_mask(size, self.game.get_valid_actions(player), self._action_encoder)
        self.last_action_mask[agent_id] = action_mask
        return action_mask

    def _get_info(self):
        # This is for now unused, returning empty dict
        return {}

    def render(self):
        print(str(self.game))

    @functools.lru_cache(maxsize=None)
    def observation_space(self, agent):
        return spaces.Dict(
            {
                "observation": spaces.Dict(
                    {
                        "my_turn": spaces.Discrete(2),
                        # For now: 0 = empty, 1 = player 1, 2 = player 2 in a board_size x board_size grid
                        "board": spaces.Box(0, 2, (self.board_size, self.board_size), dtype=np.int8),
                        # For now: 0 = no wall, 1 = wall on a grid of wall_size x wall_size x orientation (0 = vertical, 1 = horizontal)
                        "walls": spaces.Box(0, 1, (self.wall_size, self.wall_size, 2), dtype=np.int8),
                        "my_walls_remaining": spaces.Discrete(self.max_walls + 1),
                        "opponent_walls_remaining": spaces.Discrete(self.max_walls + 1),
                    },
                    seed=random.randint(0, 2**32 - 1),
                ),
                "action_mask": spaces.Box(0, 1, (self.board_size**2 + (self.wall_size**2) * 2,), dtype=np.int8),
            }
        )

    @functools.lru_cache(maxsize=None)
    def action_space(self, agent):
        return spaces.Discrete(self.board_size**2 + (self.wall_size**2) * 2, seed=random.randint(0, 2**32 - 1))

    def winner(self) -> Optional[int]:
        """
        Return the index of the winner (0 for player 1, 1 for player 2) or None if there's no winner
        """
        for idx, agent in enumerate(self.agent_order):
            player = self.agent_to_player[agent]
            if self.game.check_win(player):
                return idx

        return None

    def _next_player(self):
        idx = self.agent_order.index(self.agent_selection)
        self.agent_selection = self.agent_order[(idx + 1) % len(self.agent_order)]

<<<<<<< HEAD
=======
    def get_opponent(self, agent):
        return "player_1" if agent == "player_0" else "player_0"

    def set_current_player(self, agent: str):
        """Shouldn't be called during regular play, just for setting up scenarios for testing or metrics"""
        self.agent_selection = agent
        self.game.set_current_player(self.agent_to_player[agent])

>>>>>>> cb115a0e

# Wrapping the environment for PettingZoo compatibility
def env(**kwargs):
    # Extract render_mode from kwargs with a default of "human"
    render_mode = kwargs.get("render_mode", "human")

    if render_mode == "human":
        return wrappers.CaptureStdoutWrapper(QuoridorEnv(**kwargs))
    else:
        return QuoridorEnv(**kwargs)


class StepRewardCalculator:
    def __init__(self, game: Quoridor, player: Player, opponent: Player):
        self.game = game
        self.player = player
        self.opponent = opponent

    def before_step(self):
        self.orig_player_distance = self.game.player_distance_to_target(self.player)
        self.orig_opponent_distance = self.game.player_distance_to_target(self.opponent)

    def after_step(self):
        player_distance = self.game.player_distance_to_target(self.player)
        opponent_distance = self.game.player_distance_to_target(self.opponent)

        # Calculate the reward based on the distance to the goal
        distance_change = (self.orig_player_distance - player_distance) - (
            self.orig_opponent_distance - opponent_distance
        )
        return distance_change / (3 * self.game.board.board_size)<|MERGE_RESOLUTION|>--- conflicted
+++ resolved
@@ -37,7 +37,7 @@
 from utils.misc import get_opponent_player_id
 
 
-def make_observation(game, player, is_player_turns):
+def make_observation(game, agent_id, player, is_player_turns):
     opponent = Player(1 - player)
     board = np.zeros((game.board.board_size, game.board.board_size), dtype=np.int8)
     player_position = game.board.get_player_position(player)
@@ -49,6 +49,7 @@
 
     return {
         "my_turn": is_player_turns,
+        "player_turn": agent_id,
         "board": board,
         "walls": walls,
         "my_walls_remaining": game.board.get_walls_remaining(player),
@@ -200,31 +201,7 @@
 
     def _get_observation(self, agent_id):
         player = self.agent_to_player[agent_id]
-<<<<<<< HEAD
-        return make_observation(self.game, player, self.agent_selection == agent_id)
-=======
-        opponent = self.agent_to_player[self.get_opponent(agent_id)]
-        # TODO: Do we need to make copies of the state or can we return references directly?
-
-        # Calculate board from self.positions
-        board = np.zeros((self.game.board.board_size, self.game.board.board_size), dtype=np.int8)
-        player_position = self.game.board.get_player_position(player)
-        opponent_position = self.game.board.get_player_position(opponent)
-        board[player_position] = 1
-        board[opponent_position] = 2
-
-        # Make a copy of walls
-        walls = self.game.board.get_old_style_walls()
-
-        return {
-            "my_turn": self.agent_selection == agent_id,
-            "player_turn": agent_id,
-            "board": board,
-            "walls": walls,
-            "my_walls_remaining": self.game.board.get_walls_remaining(player),
-            "opponent_walls_remaining": self.game.board.get_walls_remaining(opponent),
-        }
->>>>>>> cb115a0e
+        return make_observation(self.game, agent_id, player, self.agent_selection == agent_id)
 
     def _get_action_mask(self, agent_id):
         player = self.agent_to_player[agent_id]
@@ -279,17 +256,11 @@
         idx = self.agent_order.index(self.agent_selection)
         self.agent_selection = self.agent_order[(idx + 1) % len(self.agent_order)]
 
-<<<<<<< HEAD
-=======
-    def get_opponent(self, agent):
-        return "player_1" if agent == "player_0" else "player_0"
-
     def set_current_player(self, agent: str):
         """Shouldn't be called during regular play, just for setting up scenarios for testing or metrics"""
         self.agent_selection = agent
         self.game.set_current_player(self.agent_to_player[agent])
 
->>>>>>> cb115a0e
 
 # Wrapping the environment for PettingZoo compatibility
 def env(**kwargs):
