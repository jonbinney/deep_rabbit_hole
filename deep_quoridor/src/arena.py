import random
import time
from enum import Enum
from threading import Thread
from typing import Optional

from agents import Agent, AgentRegistry, ReplayAgent
from agents.core import AbstractTrainableAgent
from arena_utils import ArenaPlugin, CompositeArenaPlugin, GameResult
from quoridor_env import env
from renderers import PygameRenderer


# Add after imports
class PlayMode(Enum):
    ALL_VS_ALL = "all_vs_all"  # Legacy mode where all players play against each other
    FIRST_VS_RANDOM = "first_vs_random"  # First player plays against randomly selected opponents


class Arena:
    def __init__(
        self,
        board_size: int = 9,
        max_walls: int = 10,
        step_rewards: bool = False,
        renderers: list[ArenaPlugin] = [],
        saver: Optional[ArenaPlugin] = None,
        plugins: list[ArenaPlugin] = [],
        swap_players: bool = True,
        max_steps: int = 10000,
    ):
        self.board_size = board_size
        self.max_walls = max_walls
        self.step_rewards = step_rewards
        self.max_steps = max_steps
        self.swap_players = swap_players
        self.game = env(board_size=board_size, max_walls=max_walls, step_rewards=step_rewards)

        self.renderers = renderers
        self.plugins = CompositeArenaPlugin([p for p in plugins + renderers + [saver] if p is not None])

    def _play_game(self, agent1: Agent, agent2: Agent, game_id: str) -> GameResult:
        self.game.reset()
        agents = {
            "player_0": agent1,
            "player_1": agent2,
        }
        for p, a in agents.items():
            a.start_game(self.game, p)
        self.plugins.start_game(self.game, agent1, agent2)
        start_time = time.time()
        step = 0
        for agent_id in self.game.agent_iter():
            observation_before_action, _, termination, truncation, _ = self.game.last()
            agent = agents[agent_id]
            opponent_agent_id = self.game.get_opponent(agent_id)
            opponent_agent = agents[agent_id]

            if termination or truncation:
                if agent.is_trainable() and isinstance(agent, AbstractTrainableAgent):
                    # Handle end of game (in case winner was not this agent)
                    agent.handle_step_outcome(
                        observation_before_action=observation_before_action,
                        opponent_observation_after_action=self.game.observe(opponent_agent_id),
                        observation_after_action=None,
                        reward=self.game.rewards[agent_id],
                        action=None,
                        done=True,
                    )
                break

<<<<<<< HEAD
            # opponent_agent = agents["player_0" if player_id == "player_1" else "player_1"]
            # if opponent_agent.is_trainable() and isinstance(opponent_agent, AbstractTrainableAgent):
            #    opponent_agent.inspect_opponent_possible_actions(self.game, observation, agent.action_log)

            action = int(agent.get_action(self.game))
=======
            assert (observation_before_action["action_mask"] == self.game.last_action_mask[agent_id]).all()

            action = int(
                agent.get_action(observation_before_action["observation"], observation_before_action["action_mask"])
            )
>>>>>>> 20053a2e

            self.plugins.before_action(self.game, agent)
            self.game.step(action)

            if agent.is_trainable() and isinstance(agent, AbstractTrainableAgent):
                agent.handle_step_outcome(
                    observation_before_action=observation_before_action,
                    opponent_observation_after_action=self.game.observe(opponent_agent_id),
                    observation_after_action=self.game.observe(agent_id),
                    reward=self.game.rewards[agent_id],
                    action=action,
                    done=self.game.is_done(),
                )

            if opponent_agent.is_trainable() and isinstance(opponent_agent_id, AbstractTrainableAgent):
                opponent_agent.handle_opponent_step_outcome(
                    opponent_observation_before_action=observation_before_action,
                    my_observation_after_opponent_action=self.game.observe(opponent_agent_id),
                    opponent_observation_after_action=self.game.observe(agent_id),
                    opponent_reward=self.game.rewards[opponent_agent_id],
                    opponent_action=action,
                    done=self.game.is_done(),
                )

            self.plugins.after_action(self.game, step, agent_id, action)
            step += 1
            # TODO: Move max steps with proper truncation to the environment
            if step >= self.max_steps:
                break

        end_time = time.time()

        winner = self.game.winner()
        result = GameResult(
            player1=agent1.name(),
            player2=agent2.name(),
            winner=[agent1, agent2][winner].name() if winner is not None else "None",
            steps=step,
            time_ms=int((end_time - start_time) * 1000),
            game_id=game_id,
        )
        for p, a in agents.items():
            a.end_game(self.game)
        self.plugins.end_game(self.game, result)

        self.game.close()
        return result

    # Replace the existing _play_games method
    def _play_games(self, players: list[str | Agent], times: int, mode: PlayMode) -> list[GameResult]:
        agents = []
        for p in players:
            if isinstance(p, Agent):
                agents.append(p)
            else:
                agents.append(
                    AgentRegistry.create_from_encoded_name(
                        p,
                        board_size=self.board_size,
                        max_walls=self.max_walls,
                        action_space=self.game.action_space(
                            None
                        ),  # We might need to do something fancier with the action space if we add agent wrappers.
                    )
                )

        if mode == PlayMode.ALL_VS_ALL:
            total_games = len(agents) * (len(agents) - 1) * times // 2
        else:  # FIRST_VS_RANDOM mode
            total_games = (len(agents) - 1) * times

        self.plugins.start_arena(self.game, total_games=total_games)

        match_id = 1
        results = []

        if mode == PlayMode.ALL_VS_ALL:
            for i in range(len(agents)):
                for j in range(i + 1, len(agents)):
                    for t in range(times):
                        agent_1, agent_2 = (
                            (agents[i], agents[j]) if not self.swap_players or t % 2 == 0 else (agents[j], agents[i])
                        )
                        result = self._play_game(agent_1, agent_2, f"game_{match_id:04d}")
                        results.append(result)
                        match_id += 1
        else:  # FIRST_VS_RANDOM mode
            first_agent = agents[0]
            remaining_agents = agents[1:]

            for _ in range(times):
                for _ in range(len(remaining_agents)):
                    opponent = random.choice(remaining_agents)
                    agent_1, agent_2 = (
                        (first_agent, opponent)
                        if not self.swap_players or match_id % 2 == 0
                        else (opponent, first_agent)
                    )
                    result = self._play_game(agent_1, agent_2, f"game_{match_id:04d}")
                    results.append(result)
                    match_id += 1

        self.plugins.end_arena(self.game, results)
        return results

    def _replay_games(self, arena_data: dict, game_ids_to_replay: list[str]):
        """Replays a series of games from previously recorded arena data.

        This method simulates games using recorded moves from previous matches, allowing for
        replay and analysis of historical games.
        """
        results = []

        if len(game_ids_to_replay) == 0:
            game_ids_to_replay = arena_data["games"].keys()

        self.plugins.start_arena(self.game, len(game_ids_to_replay))

        for game_id in game_ids_to_replay:
            game_data = arena_data["games"][game_id]
            steps_player1 = game_data["actions"][::2]
            steps_player2 = game_data["actions"][1::2]

            agent_1 = ReplayAgent(game_data["player1"], steps_player1)
            agent_2 = ReplayAgent(game_data["player2"], steps_player2)

            result = self._play_game(agent_1, agent_2, game_id)
            results.append(result)

        self.plugins.end_arena(self.game, results)

    def play_games(self, players: list[str | Agent], times: int, mode: PlayMode = PlayMode.ALL_VS_ALL):
        pygame_renderer = next((r for r in self.renderers if isinstance(r, PygameRenderer)), None)

        if pygame_renderer is None:
            self._play_games(players, times, mode)
        else:
            # When using PygameRenderer, pygame needs to run in the main thread (at least on MacOS),
            # so we need to start a new thread for the game loop.
            thread = Thread(target=self._play_games, args=(players, times, mode))
            thread.start()

            pygame_renderer.main_thread()
            thread.join()

    def replay_games(self, arena_data: dict, game_ids_to_replay: list[str]):
        pygame_renderer = next((r for r in self.renderers if isinstance(r, PygameRenderer)), None)

        if pygame_renderer is None:
            self._replay_games(arena_data, game_ids_to_replay)
        else:
            # When using PygameRenderer, pygame needs to run in the main thread (at least on MacOS),
            # so we need to start a new thread for the game loop.
            thread = Thread(target=self._replay_games, args=(arena_data, game_ids_to_replay))
            thread.start()

            pygame_renderer.main_thread()
            thread.join()<|MERGE_RESOLUTION|>--- conflicted
+++ resolved
@@ -69,19 +69,14 @@
                     )
                 break
 
-<<<<<<< HEAD
             # opponent_agent = agents["player_0" if player_id == "player_1" else "player_1"]
             # if opponent_agent.is_trainable() and isinstance(opponent_agent, AbstractTrainableAgent):
             #    opponent_agent.inspect_opponent_possible_actions(self.game, observation, agent.action_log)
-
-            action = int(agent.get_action(self.game))
-=======
             assert (observation_before_action["action_mask"] == self.game.last_action_mask[agent_id]).all()
 
             action = int(
                 agent.get_action(observation_before_action["observation"], observation_before_action["action_mask"])
             )
->>>>>>> 20053a2e
 
             self.plugins.before_action(self.game, agent)
             self.game.step(action)
