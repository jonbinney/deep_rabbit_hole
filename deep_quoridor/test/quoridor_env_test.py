from deep_quoridor.src.quoridor_env import env as quoridor_env


def parse_board(board):
    """
    Parse a string representation of a Quoridor board (of any size) and convert it into a QuoridorEnv instance.

    The board should contain N rows for the cells, which are composed by:
    - '1': Position of player 1
    - '2': Position of player 2
    - '.': Empty cell
    - '*': Potential move positions for player 1
    - '|': Vertical walls
    - 'v': A vertical wall cannot be placed here (for testing wall placement)
    - ' ': Empty spaces (just for formatting)
    - '+': Vertical wall continuation (just for formatting)

    Additionally, between 2 rows for the cells, a row with horizontal walls can be included.
    The position of the wall will be with respect to the row above.  The row is composed by:
    - '-': Horizontal walls
    - '>': A horizontal wall cannot be placed here (for testing wall placement)
    - ' ': Empty spaces (just for formatting)
    - '+': Horizontal wall continuation (just for formatting)

    Returns:
        tuple: A tuple containing three elements:
            - QuoridorEnv: An environment instance representing the parsed board state
            - list: A list of tuples (row, col) representing potential move positions
            - list: A list of tuples (row, col, orientation) represeting where the walls are forbidden to be placed

    """
    rows = [r for r in board.split("\n") if r.strip()]
    size = len([ch for ch in rows[0] if ch in "12.*"])
    env = quoridor_env(size)
    potential_moves = []
    forbidden_walls = []

    row_n = 0
    col_positions = {}  # map from position in the string to column number

    for row in rows:
        col_n = 0

        is_cell_row = set(row) <= set("12.*| +v")
        is_h_wall_row = set(row) <= set("- +>")
        assert is_cell_row or is_h_wall_row, f"Row contains invalid characters {row}"

        if is_h_wall_row:
            for i, col_n in col_positions.items():
                if i >= len(row):
                    break

                ch = row[i]
                if ch == "-" and not env.is_wall_between(row_n - 1, col_n, row_n, col_n):
                    env.place_wall("player_0", (row_n - 1, col_n), 1)

                if ch == ">" or ch == "-":
                    if col_n < size - 1:
                        forbidden_walls.append((row_n - 1, col_n, 1))

            col_positions = {}

        else:
            for i, ch in enumerate(row):
                if ch == " " or ch == "+":
                    continue

                if ch == "v" or ch == "|":
                    if row_n < size - 1:
                        forbidden_walls.append((row_n, col_n - 1, 0))
                    if ch == "|" and not env.is_wall_between(row_n, col_n - 1, row_n, col_n):
                        env.place_wall("player_0", (row_n, col_n - 1), 0)
                    continue

                if ch == "*":
                    potential_moves.append((row_n, col_n))
                elif ch == "1":
                    env.positions["player_0"] = row_n, col_n
                elif ch == "2":
                    env.positions["player_1"] = row_n, col_n

                col_positions[i] = col_n
                col_n += 1

            assert len(col_positions) == size, f"The row in the board doesn't contain {size} elements: {row}"
            row_n += 1

    assert row_n == size, f"Was expecting {size} rows, but found {row_n}"
    return env, potential_moves, forbidden_walls


class TestQuoridorEnv:
    def _test_pawn_movements(self, s):
        env, potential_moves, _ = parse_board(s)
        N = env.board_size
        action_mask = env.observe("player_0")["action_mask"]

        env_moves = []
        for i, value in enumerate(action_mask[: N**2]):
            if value == 1:
                env_moves.append(divmod(i, N))

        assert env_moves == potential_moves

    def _test_wall_placements(self, s, just_highlighted=False):
        env, _, forbidden_walls = parse_board(s)
        N = env.board_size
        env.render()
        action_mask = env.observe("player_0")["action_mask"]

        env_walls = []
        for i in range(N**2, len(action_mask)):
            if action_mask[i] == 0:
                row, col, action_type = env.action_index_to_params(i)

                env_walls.append((row, col, action_type - 1))

        if just_highlighted:
            diff = set(forbidden_walls).difference(set(env_walls))
<<<<<<< HEAD
            assert diff
=======
            assert not diff
>>>>>>> 739c9a96
        else:
            assert set(env_walls) == set(forbidden_walls)

    def _test_distance_to_target(self, s, moves_p1, moves_p2):
        env, _, _ = parse_board(s)
        N = env.board_size
        (row, col) = env.positions["player_0"]
        assert moves_p1 == env.distance_to_target(row, col, N - 1, False)
        (row, col) = env.positions["player_1"]
        assert moves_p2 == env.distance_to_target(row, col, 0, False)

    def test_distance_to_goal(self):
        self._test_distance_to_target(
            """
            1 . .
            . . .
            . . 2
        """,
            2,
            2,
        )

        self._test_distance_to_target(
            """
            . * .
            . . .
            2 . 1
        """,
            0,
            2,
        )

        self._test_distance_to_target(
            """
            1 . .
            - -
            . . .
            . . 2
        """,
            4,
            2,
        )

        self._test_distance_to_target(
            """
            1 .|.
            - -+
            . .|.
            . . 2
        """,
            -1,
            2,
        )

        self._test_distance_to_target(
            """
            1 . .
            - - 
            . .|.
            . .|2
        """,
            4,
            2,
        )

    def test_corner_movements(self):
        self._test_pawn_movements("""
            1 * .
            * . .
            . . 2
        """)

        self._test_pawn_movements("""
            . * 1
            . . *
            . . 2
        """)

        self._test_pawn_movements("""
            2 . .
            . . *
            . * 1
        """)

        self._test_pawn_movements("""
            2 . .
            * . .
            1 * .
        """)

    def test_edge_movements(self):
        self._test_pawn_movements("""
            * . .
            1 * .
            * . 2
        """)

        self._test_pawn_movements("""
            * 1 *
            . * .
            . . 2
        """)

        self._test_pawn_movements("""
            . . *
            2 * 1
            . . *
        """)

        self._test_pawn_movements("""
            . . .
            2 * 1
            * 1 *
        """)

    def test_center_movements(self):
        self._test_pawn_movements("""
            . * .
            * 1 *
            . * 2
        """)

    def test_simple_jumps(self):
        self._test_pawn_movements("""
            * . .
            1 2 *
            * . .
        """)

        self._test_pawn_movements("""
            * 1 *
            . 2 .
            . * .
        """)

        self._test_pawn_movements("""
            . . *
            * 2 1
            . . *
        """)

        self._test_pawn_movements("""
            . * .
            . 2 .
            * 1 *
        """)

    def test_jumps_with_walls(self):
        self._test_pawn_movements("""
            * *|.
            1 2|.
            * * .
        """)

        self._test_pawn_movements("""
           . * *|.
           * 1 2|.
             - -
           . . . .
           . . . .
        """)

        self._test_pawn_movements("""
           . . *|.
           -+-  +
           * 1 2|.
             -+-
           . . . .
           . . . .
        """)

    def test_forbidden_walls(self):
        self._test_wall_placements("""
            . . 1 . .
            . . .v. .
            . . .|. .
                >
            . . .|. .
            . . 2 . .
        """)

        self._test_wall_placements("""
            . . 1 . .
            . . .v. .
              > - -
            . . . . .
            . . . . .
            . . 2 . .
        """)

        self._test_wall_placements("""
            . .v1 .v.
            . .|.v.|.
              >+-+-+
            . .|. .|.
            . . . . .
            . . 2 . .
        """)

    def test_forbidden_walls_due_to_blocking(self):
        self._test_wall_placements("""
            . .|1|. .
              > >
            . .|.|. .
              > >
            . . . . .
            . . . . .
            . . 2 . .
        """)

        self._test_wall_placements("""
            . . 1v.v.
            .v. .v. .
            -+- -+-
            . . . . .
            . . . . .
            . . 2 . .
        """)

        self._test_wall_placements("""
            . . 1 . . .
            . . . . . .
            .v. .v. . .
            -+- -+- >
            . . . . . .
            . . . . . .
            . . 2 . . .
        """)

        self._test_wall_placements(
            """
            . 1 . . .
              -+-
            . . . . .
              -+- -+-
            .|. 2 . .
                -+-
            .|. .|.|.
<<<<<<< HEAD
             >
=======
            >
>>>>>>> 739c9a96
            . . .|.|.
        """,
            True,
        )<|MERGE_RESOLUTION|>--- conflicted
+++ resolved
@@ -117,11 +117,7 @@
 
         if just_highlighted:
             diff = set(forbidden_walls).difference(set(env_walls))
-<<<<<<< HEAD
-            assert diff
-=======
             assert not diff
->>>>>>> 739c9a96
         else:
             assert set(env_walls) == set(forbidden_walls)
 
@@ -360,11 +356,7 @@
             .|. 2 . .
                 -+-
             .|. .|.|.
-<<<<<<< HEAD
-             >
-=======
             >
->>>>>>> 739c9a96
             . . .|.|.
         """,
             True,
